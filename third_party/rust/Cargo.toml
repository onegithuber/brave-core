# !!! DO NOT EDIT -- Autogenerated by gnrt from third_party.toml. Edit that file instead. See tools/crates/gnrt.

[package]
name = "chromium"
version = "0.1.0"
edition = "2021"

[workspace]
members = ["cxxbridge_cmd/v1/crate"]

[dependencies]
anyhow = "1"
async-trait = "0.1"
base64 = "0.13"
bitflags = "1"
blake2b_simd = "1"
cargo-platform = "0.1"
cargo_metadata = "0.14"
cfg-if = "1"
clap = "4"
cxxbridge-cmd = "1"
data-encoding = "2"
ed25519-dalek-bip32 = "0.2"
feed-rs = "1"
font-types = "0.3"
forest_bigint = "0.1"
futures = "0.3"
futures-retry = "0.5"
fvm_ipld_encoding = "0.3"
fvm_shared = "3"
<<<<<<< HEAD
=======
git-version = "0.3"
>>>>>>> f482c2b4
hex = "0.4"
hex-literal = "0.4"
hmac = "0.10"
kuchiki = "0.8"
lazy_static = "1"
libc = "0.2"
lifeguard = "0.6"
log = "0.4"
lol_html = "0.3"
once_cell = "1"
proc-macro2 = "1"
qr_code = "2"
quote = "1"
rand = "0.8"
rand_pcg = "0.3"
read-fonts = "0.5"
regex = "1"
rstest_reuse = "0.5"
semver = "1"
serde_json = "1"
skrifa = "0.4"
small_ctor = "0.1"
star-constellation = "0.2"
static_assertions = "1"
tempfile = "3"
thiserror = "1"
url = "2"
urlencoding = "1"
wycheproof = "0.4"

[dependencies.adblock]
default-features = false
version = "0.7"
features = ["full-regex-handling", "debug-info", "css-validation"]
gn-variables-lib = "if (is_ios) {\n    features += [\n      \"content-blocking\",\n      \"serde_json\",\n    ]\n    deps += [ \"//third_party/rust/serde_json/v1:lib\" ]\n  } else {\n    features += [\n      \"object-pooling\",\n      \"lifeguard\",\n      \"unsync-regex-caching\",\n    ]\n    deps += [ \"//brave/third_party/rust/lifeguard/v0_6:lib\" ]\n  }\n"

[dependencies.bigdecimal]
version = "0.1"
features = ["serde"]

[dependencies.bls-signatures]
default-features = false
version = "0.12"
features = ["pairing"]

[dependencies.challenge-bypass-ristretto]
version = "1"
features = ["alloc", "base64", "serde", "serde_base64", "std", "u64_backend"]

[dependencies.chrono]
default-features = false
version = "0.4"
features = ["clock", "serde"]

[dependencies.cpufeatures]
version = "0.2"
gn-variables-lib = "if (is_linux && current_cpu == \"arm64\") {\n  deps += [ \"//third_party/rust/libc/v0_2:lib\" ]\n}\n"

[dependencies.crunchy]
version = "0.2"
build-script-outputs = ["lib.rs"]

[dependencies.cssparser]
version = "0.28"
build-script-outputs = ["tokenizer.rs"]

[dependencies.curve25519-dalek]
version = "3"
features = ["alloc", "serde", "std", "u64_backend"]

[dependencies.cxx]
version = "1"
features = ["alloc", "std"]

[dependencies.env_logger]
default-features = false
version = "0.10"
features = ["color", "regex"]

[dependencies.flate2]
default-features = false
version = "1"
features = ["rust_backend"]

[dependencies.html5ever]
version = "0.25"
build-script-outputs = ["rules.rs"]
gn-variables-lib = "cargo_manifest_dir =\n    rebase_path(\"//brave/third_party/rust/html5ever/v0_25/crate\")\nrustenv = [ \"CARGO_MANIFEST_DIR=$cargo_manifest_dir\" ]\n"

[dependencies.http]
version = "0.1"

[dependencies.iana-time-zone]
version = "0.1"
features = ["fallback"]
gn-variables-lib = "if (is_mac) {\n    deps += [ \"//third_party/rust/core_foundation_sys/v0_8:lib\" ]\n  }\n"

[dependencies.keccak]
version = "0.1"
gn-variables-lib = "if (current_cpu == \"arm64\" &&\n    (current_os == \"mac\" || current_os == \"linux\" || current_os == \"ios\")) {\n  deps = [ \"//brave/third_party/rust/cpufeatures/v0_2:lib\" ]\n}\n"

[dependencies.libsecp256k1]
version = "0.7"
build-script-outputs = ["const.rs", "const_gen.rs"]

[dependencies.markup5ever]
version = "0.10"
build-script-outputs = ["generated.rs", "named_entities.rs"]
gn-variables-lib = "cargo_manifest_dir =\n    rebase_path(\"//brave/third_party/rust/markup5ever/v0_10/crate\")\nrustenv = [ \"CARGO_MANIFEST_DIR=$cargo_manifest_dir\" ]\n"

[dependencies.memoffset]
version = "0.6"
features = ["unstable_const"]

[dependencies.multihash]
default-features = false
version = "0.16"
features = ["multihash-impl", "blake2b"]
gn-variables-lib = "  deps += [\n    \"//brave/third_party/rust/digest/v0_10:lib\",\n    \"//brave/third_party/rust/ripemd/v0_1:lib\",\n    \"//brave/third_party/rust/sha2/v0_10:lib\",\n    \"//brave/third_party/rust/sha3/v0_10:lib\",\n  ]\n  cargo_manifest_dir =\n      rebase_path(\"//brave/third_party/rust/multihash/v0_16/crate\")\n  rustenv = [ \"CARGO_MANIFEST_DIR=$cargo_manifest_dir\" ]\n"

[dependencies.num-bigint]
version = "0.4"
build-script-outputs = ["radix_bases.rs"]

[dependencies.rstest]
default-features = false
version = "0.17"

[dependencies.rustversion]
version = "1"
build-script-outputs = ["version.rs"]

[dependencies.selectors]
version = "0.23"
build-script-outputs = ["ascii_case_insensitive_html_attributes.rs"]

[dependencies.serde]
version = "1"
features = ["derive"]

[dependencies.serde_json_lenient]
version = "0.1"
features = ["unbounded_depth", "float_roundtrip"]

[dependencies.sha2]
version = "0.9"
gn-variables-lib = "if ((current_cpu == \"arm64\" &&\n    (current_os == \"mac\" || current_os == \"linux\" || current_os == \"ios\")) ||\n      current_cpu == \"x64\" || current_cpu == \"x86\") {\n  deps += [ \"//brave/third_party/rust/cpufeatures/v0_2:lib\" ]\n}\n"

[dependencies.syn]
version = "1"
features = ["full"]

[dependencies.time]
version = "0.3"
features = ["formatting", "macros", "parsing"]

[dependencies.toml]
version = "0.5"
features = ["preserve_order"]

[dependencies.tracing]
version = "0.1"
features = ["attributes", "std", "tracing-attributes"]

[dependencies.tracing-subscriber]
default-features = false
version = "0.2.0"
features = ["ansi", "ansi_term", "fmt", "registry", "sharded-slab", "thread_local"]

[dependencies.typenum]
version = "1"
build-script-outputs = ["consts.rs", "op.rs"]
gn-variables-lib = "# These are output to the console, but the cargo_crate build script doesn't\n# currently handle this\ntarget_lib_dir = rebase_path(target_gen_dir)\nrustenv = [\n  \"TYPENUM_BUILD_CONSTS=$target_lib_dir/lib/consts.rs\",\n  \"TYPENUM_BUILD_OP=$target_lib_dir/lib/op.rs\",\n]\n"

[dependencies.unicode-linebreak]
version = "0.1"
build-script-outputs = ["tables.rs"]

[dependencies.uuid]
version = "0.8"
features = ["serde"]
[patch.crates-io.adblock_v0_7]
path = "adblock/v0_7/crate"
package = "adblock"

[patch.crates-io.addchain_v0_2]
path = "addchain/v0_2/crate"
package = "addchain"

[patch.crates-io.adler_v1]
path = "adler/v1/crate"
package = "adler"

[patch.crates-io.adss-rs_v0_2]
path = "adss_rs/v0_2/crate"
package = "adss-rs"

[patch.crates-io.ahash_v0_7]
path = "ahash/v0_7/crate"
package = "ahash"

[patch.crates-io.aho-corasick_v0_7]
path = "../../../third_party/rust/aho_corasick/v0_7/crate"
package = "aho-corasick"

[patch.crates-io.android_system_properties_v0_1]
path = "android_system_properties/v0_1/crate"
package = "android_system_properties"

[patch.crates-io.ansi_term_v0_12]
path = "ansi_term/v0_12/crate"
package = "ansi_term"

[patch.crates-io.anyhow_v1]
path = "../../../third_party/rust/anyhow/v1/crate"
package = "anyhow"

[patch.crates-io.arrayref_v0_3]
path = "arrayref/v0_3/crate"
package = "arrayref"

[patch.crates-io.arrayvec_v0_7]
path = "arrayvec/v0_7/crate"
package = "arrayvec"

[patch.crates-io.async-trait_v0_1]
path = "async_trait/v0_1/crate"
package = "async-trait"

[patch.crates-io.atty_v0_2]
path = "../../../third_party/rust/atty/v0_2/crate"
package = "atty"

[patch.crates-io.autocfg_v1]
path = "../../../third_party/rust/autocfg/v1/crate"
package = "autocfg"

[patch.crates-io.base-x_v0_2]
path = "base_x/v0_2/crate"
package = "base-x"

[patch.crates-io.base64_v0_13]
path = "../../../third_party/rust/base64/v0_13/crate"
package = "base64"

[patch.crates-io.bigdecimal_v0_1]
path = "bigdecimal/v0_1/crate"
package = "bigdecimal"

[patch.crates-io.bincode_v1]
path = "bincode/v1/crate"
package = "bincode"

[patch.crates-io.bitflags_v1]
path = "../../../third_party/rust/bitflags/v1/crate"
package = "bitflags"

[patch.crates-io.bitvec_v1]
path = "bitvec/v1/crate"
package = "bitvec"

[patch.crates-io.blake2b_simd_v1]
path = "blake2b_simd/v1/crate"
package = "blake2b_simd"

[patch.crates-io.block-buffer_v0_10]
path = "block_buffer/v0_10/crate"
package = "block-buffer"

[patch.crates-io.block-buffer_v0_9]
path = "block_buffer/v0_9/crate"
package = "block-buffer"

[patch.crates-io.bls-signatures_v0_12]
path = "bls_signatures/v0_12/crate"
package = "bls-signatures"

[patch.crates-io.bls12_381_v0_7]
path = "bls12_381/v0_7/crate"
package = "bls12_381"

[patch.crates-io.byteorder_v1]
path = "byteorder/v1/crate"
package = "byteorder"

[patch.crates-io.bytes_v0_4]
path = "bytes/v0_4/crate"
package = "bytes"

[patch.crates-io.camino_v1]
path = "../../../third_party/rust/camino/v1/crate"
package = "camino"

[patch.crates-io.cargo-platform_v0_1]
path = "../../../third_party/rust/cargo_platform/v0_1/crate"
package = "cargo-platform"

[patch.crates-io.cargo_metadata_v0_14]
path = "../../../third_party/rust/cargo_metadata/v0_14/crate"
package = "cargo_metadata"

[patch.crates-io.cbor4ii_v0_2]
path = "cbor4ii/v0_2/crate"
package = "cbor4ii"

[patch.crates-io.cfg-if_v1]
path = "../../../third_party/rust/cfg_if/v1/crate"
package = "cfg-if"

[patch.crates-io.challenge-bypass-ristretto_v1]
path = "challenge_bypass_ristretto/v1/crate"
package = "challenge-bypass-ristretto"

[patch.crates-io.chrono_v0_4]
path = "chrono/v0_4/crate"
package = "chrono"

[patch.crates-io.cid_v0_8]
path = "cid/v0_8/crate"
package = "cid"

[patch.crates-io.clap_lex_v0_3]
path = "../../../third_party/rust/clap_lex/v0_3/crate"
package = "clap_lex"

[patch.crates-io.clap_v4]
path = "../../../third_party/rust/clap/v4/crate"
package = "clap"

[patch.crates-io.codespan-reporting_v0_11]
path = "../../../third_party/rust/codespan_reporting/v0_11/crate"
package = "codespan-reporting"

[patch.crates-io.constant_time_eq_v0_2]
path = "constant_time_eq/v0_2/crate"
package = "constant_time_eq"

[patch.crates-io.convert_case_v0_4]
path = "convert_case/v0_4/crate"
package = "convert_case"

[patch.crates-io.core-foundation-sys_v0_8]
path = "core_foundation_sys/v0_8/crate"
package = "core-foundation-sys"

[patch.crates-io.core2_v0_4]
path = "core2/v0_4/crate"
package = "core2"

[patch.crates-io.cpufeatures_v0_2]
path = "cpufeatures/v0_2/crate"
package = "cpufeatures"

[patch.crates-io.crc32fast_v1]
path = "crc32fast/v1/crate"
package = "crc32fast"

[patch.crates-io.crunchy_v0_2]
path = "crunchy/v0_2/crate"
package = "crunchy"

[patch.crates-io.crypto-common_v0_1]
path = "crypto_common/v0_1/crate"
package = "crypto-common"

[patch.crates-io.crypto-mac_v0_10]
path = "crypto_mac/v0_10/crate"
package = "crypto-mac"

[patch.crates-io.crypto-mac_v0_11]
path = "crypto_mac/v0_11/crate"
package = "crypto-mac"

[patch.crates-io.crypto-mac_v0_8]
path = "crypto_mac/v0_8/crate"
package = "crypto-mac"

[patch.crates-io.cssparser-macros_v0_6]
path = "cssparser_macros/v0_6/crate"
package = "cssparser-macros"

[patch.crates-io.cssparser_v0_27]
path = "cssparser/v0_27/crate"
package = "cssparser"

[patch.crates-io.cssparser_v0_28]
path = "cssparser/v0_28/crate"
package = "cssparser"

[patch.crates-io.curve25519-dalek_v3]
path = "curve25519_dalek/v3/crate"
package = "curve25519-dalek"

[patch.crates-io.cxx_v1]
path = "../../../third_party/rust/cxx/v1/crate"
package = "cxx"

[patch.crates-io.cxxbridge-cmd_v1]
path = "../../../third_party/rust/cxxbridge_cmd/v1/crate"
package = "cxxbridge-cmd"

[patch.crates-io.cxxbridge-macro_v1]
path = "../../../third_party/rust/cxxbridge_macro/v1/crate"
package = "cxxbridge-macro"

[patch.crates-io.data-encoding-macro-internal_v0_1]
path = "data_encoding_macro_internal/v0_1/crate"
package = "data-encoding-macro-internal"

[patch.crates-io.data-encoding-macro_v0_1]
path = "data_encoding_macro/v0_1/crate"
package = "data-encoding-macro"

[patch.crates-io.data-encoding_v2]
path = "data_encoding/v2/crate"
package = "data-encoding"

[patch.crates-io.derivation-path_v0_2]
path = "derivation_path/v0_2/crate"
package = "derivation-path"

[patch.crates-io.derive_more_v0_99]
path = "derive_more/v0_99/crate"
package = "derive_more"

[patch.crates-io.digest_v0_10]
path = "digest/v0_10/crate"
package = "digest"

[patch.crates-io.digest_v0_9]
path = "digest/v0_9/crate"
package = "digest"

[patch.crates-io.dtoa-short_v0_3]
path = "dtoa_short/v0_3/crate"
package = "dtoa-short"

[patch.crates-io.dtoa_v0_4]
path = "dtoa/v0_4/crate"
package = "dtoa"

[patch.crates-io.ed25519-dalek-bip32_v0_2]
path = "ed25519_dalek_bip32/v0_2/crate"
package = "ed25519-dalek-bip32"

[patch.crates-io.ed25519-dalek_v1]
path = "ed25519_dalek/v1/crate"
package = "ed25519-dalek"

[patch.crates-io.ed25519_v1]
path = "ed25519/v1/crate"
package = "ed25519"

[patch.crates-io.either_v1]
path = "either/v1/crate"
package = "either"

[patch.crates-io.encoding_rs_v0_8]
path = "encoding_rs/v0_8/crate"
package = "encoding_rs"

[patch.crates-io.env_logger_v0_10]
path = "../../../third_party/rust/env_logger/v0_10/crate"
package = "env_logger"

[patch.crates-io.fastrand_v1]
path = "../../../third_party/rust/fastrand/v1/crate"
package = "fastrand"

[patch.crates-io.feed-rs_v1]
path = "feed_rs/v1/crate"
package = "feed-rs"

[patch.crates-io.ff_derive_v0_13]
path = "ff_derive/v0_13/crate"
package = "ff_derive"

[patch.crates-io.ff_v0_12]
path = "ff/v0_12/crate"
package = "ff"

[patch.crates-io.ff_v0_13]
path = "ff/v0_13/crate"
package = "ff"

[patch.crates-io.flate2_v1]
path = "flate2/v1/crate"
package = "flate2"

[patch.crates-io.fnv_v1]
path = "fnv/v1/crate"
package = "fnv"

[patch.crates-io.font-types_v0_3]
path = "font_types/v0_3/crate"
package = "font-types"

[patch.crates-io.forest_bigint_v0_1]
path = "forest_bigint/v0_1/crate"
package = "forest_bigint"

[patch.crates-io.form_urlencoded_v1]
path = "form_urlencoded/v1/crate"
package = "form_urlencoded"

[patch.crates-io.funty_v2]
path = "funty/v2/crate"
package = "funty"

[patch.crates-io.futf_v0_1]
path = "futf/v0_1/crate"
package = "futf"

[patch.crates-io.futures-channel_v0_3]
path = "futures_channel/v0_3/crate"
package = "futures-channel"

[patch.crates-io.futures-core_v0_3]
path = "futures_core/v0_3/crate"
package = "futures-core"

[patch.crates-io.futures-executor_v0_3]
path = "futures_executor/v0_3/crate"
package = "futures-executor"

[patch.crates-io.futures-io_v0_3]
path = "futures_io/v0_3/crate"
package = "futures-io"

[patch.crates-io.futures-macro_v0_3]
path = "futures_macro/v0_3/crate"
package = "futures-macro"

[patch.crates-io.futures-retry_v0_5]
path = "futures_retry/v0_5/crate"
package = "futures-retry"

[patch.crates-io.futures-sink_v0_3]
path = "futures_sink/v0_3/crate"
package = "futures-sink"

[patch.crates-io.futures-task_v0_3]
path = "futures_task/v0_3/crate"
package = "futures-task"

[patch.crates-io.futures-timer_v3]
path = "futures_timer/v3/crate"
package = "futures-timer"

[patch.crates-io.futures-util_v0_3]
path = "futures_util/v0_3/crate"
package = "futures-util"

[patch.crates-io.futures_v0_3]
path = "futures/v0_3/crate"
package = "futures"

[patch.crates-io.fvm_ipld_blockstore_v0_1]
path = "fvm_ipld_blockstore/v0_1/crate"
package = "fvm_ipld_blockstore"

[patch.crates-io.fvm_ipld_encoding_v0_3]
path = "fvm_ipld_encoding/v0_3/crate"
package = "fvm_ipld_encoding"

[patch.crates-io.fvm_shared_v3]
path = "fvm_shared/v3/crate"
package = "fvm_shared"

[patch.crates-io.fxhash_v0_2]
path = "fxhash/v0_2/crate"
package = "fxhash"

[patch.crates-io.generic-array_v0_14]
path = "generic_array/v0_14/crate"
package = "generic-array"

[patch.crates-io.getrandom_v0_1]
path = "getrandom/v0_1/crate"
package = "getrandom"

[patch.crates-io.getrandom_v0_2]
path = "../../../third_party/rust/getrandom/v0_2/crate"
package = "getrandom"

[patch.crates-io.group_v0_12]
path = "group/v0_12/crate"
package = "group"

[patch.crates-io.hashbrown_v0_11]
path = "../../../third_party/rust/hashbrown/v0_11/crate"
package = "hashbrown"

[patch.crates-io.hashbrown_v0_12]
path = "hashbrown/v0_12/crate"
package = "hashbrown"

[patch.crates-io.hex-literal_v0_4]
path = "../../../third_party/rust/hex_literal/v0_4/crate"
package = "hex-literal"

[patch.crates-io.hex_v0_4]
path = "../../../third_party/rust/hex/v0_4/crate"
package = "hex"

[patch.crates-io.hkdf_v0_11]
path = "hkdf/v0_11/crate"
package = "hkdf"

[patch.crates-io.hmac-drbg_v0_3]
path = "hmac_drbg/v0_3/crate"
package = "hmac-drbg"

[patch.crates-io.hmac_v0_10]
path = "hmac/v0_10/crate"
package = "hmac"

[patch.crates-io.hmac_v0_11]
path = "hmac/v0_11/crate"
package = "hmac"

[patch.crates-io.hmac_v0_12]
path = "hmac/v0_12/crate"
package = "hmac"

[patch.crates-io.hmac_v0_8]
path = "hmac/v0_8/crate"
package = "hmac"

[patch.crates-io.html5ever_v0_25]
path = "html5ever/v0_25/crate"
package = "html5ever"

[patch.crates-io.http_v0_1]
path = "http/v0_1/crate"
package = "http"

[patch.crates-io.iana-time-zone_v0_1]
path = "iana_time_zone/v0_1/crate"
package = "iana-time-zone"

[patch.crates-io.idna_v0_2]
path = "idna/v0_2/crate"
package = "idna"

[patch.crates-io.idna_v0_3]
path = "idna/v0_3/crate"
package = "idna"

[patch.crates-io.indexmap_v1]
path = "../../../third_party/rust/indexmap/v1/crate"
package = "indexmap"

[patch.crates-io.iovec_v0_1]
path = "iovec/v0_1/crate"
package = "iovec"

[patch.crates-io.itertools_v0_10]
path = "itertools/v0_10/crate"
package = "itertools"

[patch.crates-io.itoa_v0_4]
path = "../../../third_party/rust/itoa/v0_4/crate"
package = "itoa"

[patch.crates-io.itoa_v1]
path = "../../../third_party/rust/itoa/v1/crate"
package = "itoa"

[patch.crates-io.keccak_v0_1]
path = "keccak/v0_1/crate"
package = "keccak"

[patch.crates-io.kuchiki_v0_8]
path = "kuchiki/v0_8/crate"
package = "kuchiki"

[patch.crates-io.lazy_static_v1]
path = "../../../third_party/rust/lazy_static/v1/crate"
package = "lazy_static"

[patch.crates-io.lazycell_v1]
path = "lazycell/v1/crate"
package = "lazycell"

[patch.crates-io.libc_v0_2]
path = "../../../third_party/rust/libc/v0_2/crate"
package = "libc"

[patch.crates-io.libsecp256k1-core_v0_3]
path = "libsecp256k1_core/v0_3/crate"
package = "libsecp256k1-core"

[patch.crates-io.libsecp256k1-gen-ecmult_v0_3]
path = "libsecp256k1_gen_ecmult/v0_3/crate"
package = "libsecp256k1-gen-ecmult"

[patch.crates-io.libsecp256k1-gen-genmult_v0_3]
path = "libsecp256k1_gen_genmult/v0_3/crate"
package = "libsecp256k1-gen-genmult"

[patch.crates-io.libsecp256k1_v0_7]
path = "libsecp256k1/v0_7/crate"
package = "libsecp256k1"

[patch.crates-io.lifeguard_v0_6]
path = "lifeguard/v0_6/crate"
package = "lifeguard"

[patch.crates-io.link-cplusplus_v1]
path = "../../../third_party/rust/link_cplusplus/v1/crate"
package = "link-cplusplus"

[patch.crates-io.lock_api_v0_4]
path = "lock_api/v0_4/crate"
package = "lock_api"

[patch.crates-io.log_v0_4]
path = "../../../third_party/rust/log/v0_4/crate"
package = "log"

[patch.crates-io.lol_html_v0_3]
path = "lol_html/v0_3/crate"
package = "lol_html"

[patch.crates-io.mac_v0_1]
path = "mac/v0_1/crate"
package = "mac"

[patch.crates-io.markup5ever_v0_10]
path = "markup5ever/v0_10/crate"
package = "markup5ever"

[patch.crates-io.matches_v0_1]
path = "matches/v0_1/crate"
package = "matches"

[patch.crates-io.memchr_v2]
path = "../../../third_party/rust/memchr/v2/crate"
package = "memchr"

[patch.crates-io.memoffset_v0_6]
path = "../../../third_party/rust/memoffset/v0_6/crate"
package = "memoffset"

[patch.crates-io.mime_v0_3]
path = "mime/v0_3/crate"
package = "mime"

[patch.crates-io.miniz_oxide_v0_6]
path = "miniz_oxide/v0_6/crate"
package = "miniz_oxide"

[patch.crates-io.multibase_v0_9]
path = "multibase/v0_9/crate"
package = "multibase"

[patch.crates-io.multihash-derive_v0_8]
path = "multihash_derive/v0_8/crate"
package = "multihash-derive"

[patch.crates-io.multihash_v0_16]
path = "multihash/v0_16/crate"
package = "multihash"

[patch.crates-io.new_debug_unreachable_v1]
path = "new_debug_unreachable/v1/crate"
package = "new_debug_unreachable"

[patch.crates-io.nodrop_v0_1]
path = "nodrop/v0_1/crate"
package = "nodrop"

[patch.crates-io.num-bigint_v0_2]
path = "num_bigint/v0_2/crate"
package = "num-bigint"

[patch.crates-io.num-bigint_v0_3]
path = "num_bigint/v0_3/crate"
package = "num-bigint"

[patch.crates-io.num-bigint_v0_4]
path = "num_bigint/v0_4/crate"
package = "num-bigint"

[patch.crates-io.num-derive_v0_3]
path = "num_derive/v0_3/crate"
package = "num-derive"

[patch.crates-io.num-integer_v0_1]
path = "num_integer/v0_1/crate"
package = "num-integer"

[patch.crates-io.num-traits_v0_2]
path = "num_traits/v0_2/crate"
package = "num-traits"

[patch.crates-io.once_cell_v1]
path = "../../../third_party/rust/once_cell/v1/crate"
package = "once_cell"

[patch.crates-io.opaque-debug_v0_3]
path = "opaque_debug/v0_3/crate"
package = "opaque-debug"

[patch.crates-io.os_str_bytes_v6]
path = "../../../third_party/rust/os_str_bytes/v6/crate"
package = "os_str_bytes"

[patch.crates-io.pairing_v0_22]
path = "pairing/v0_22/crate"
package = "pairing"

[patch.crates-io.parking_lot_core_v0_9]
path = "parking_lot_core/v0_9/crate"
package = "parking_lot_core"

[patch.crates-io.parking_lot_v0_12]
path = "parking_lot/v0_12/crate"
package = "parking_lot"

[patch.crates-io.paste_v1]
path = "paste/v1/crate"
package = "paste"

[patch.crates-io.percent-encoding_v2]
path = "percent_encoding/v2/crate"
package = "percent-encoding"

[patch.crates-io.phf_codegen_v0_8]
path = "phf_codegen/v0_8/crate"
package = "phf_codegen"

[patch.crates-io.phf_generator_v0_10]
path = "phf_generator/v0_10/crate"
package = "phf_generator"

[patch.crates-io.phf_generator_v0_8]
path = "phf_generator/v0_8/crate"
package = "phf_generator"

[patch.crates-io.phf_macros_v0_8]
path = "phf_macros/v0_8/crate"
package = "phf_macros"

[patch.crates-io.phf_shared_v0_10]
path = "phf_shared/v0_10/crate"
package = "phf_shared"

[patch.crates-io.phf_shared_v0_8]
path = "phf_shared/v0_8/crate"
package = "phf_shared"

[patch.crates-io.phf_v0_8]
path = "phf/v0_8/crate"
package = "phf"

[patch.crates-io.pin-project-internal_v0_4]
path = "pin_project_internal/v0_4/crate"
package = "pin-project-internal"

[patch.crates-io.pin-project-lite_v0_2]
path = "pin_project_lite/v0_2/crate"
package = "pin-project-lite"

[patch.crates-io.pin-project_v0_4]
path = "pin_project/v0_4/crate"
package = "pin-project"

[patch.crates-io.pin-utils_v0_1]
path = "pin_utils/v0_1/crate"
package = "pin-utils"

[patch.crates-io.ppoprf_v0_2]
path = "ppoprf/v0_2/crate"
package = "ppoprf"

[patch.crates-io.ppv-lite86_v0_2]
path = "../../../third_party/rust/ppv_lite86/v0_2/crate"
package = "ppv-lite86"

[patch.crates-io.precomputed-hash_v0_1]
path = "precomputed_hash/v0_1/crate"
package = "precomputed-hash"

[patch.crates-io.proc-macro-crate_v1]
path = "proc_macro_crate/v1/crate"
package = "proc-macro-crate"

[patch.crates-io.proc-macro-error-attr_v1]
path = "proc_macro_error_attr/v1/crate"
package = "proc-macro-error-attr"

[patch.crates-io.proc-macro-error_v1]
path = "proc_macro_error/v1/crate"
package = "proc-macro-error"

[patch.crates-io.proc-macro-hack_v0_5]
path = "proc_macro_hack/v0_5/crate"
package = "proc-macro-hack"

[patch.crates-io.proc-macro2_v1]
path = "../../../third_party/rust/proc_macro2/v1/crate"
package = "proc-macro2"

[patch.crates-io.qr_code_v2]
path = "qr_code/v2/crate"
package = "qr_code"

[patch.crates-io.quick-xml_v0_27]
path = "quick_xml/v0_27/crate"
package = "quick-xml"

[patch.crates-io.quote_v1]
path = "../../../third_party/rust/quote/v1/crate"
package = "quote"

[patch.crates-io.radium_v0_7]
path = "radium/v0_7/crate"
package = "radium"

[patch.crates-io.rand_chacha_v0_2]
path = "rand_chacha/v0_2/crate"
package = "rand_chacha"

[patch.crates-io.rand_chacha_v0_3]
path = "../../../third_party/rust/rand_chacha/v0_3/crate"
package = "rand_chacha"

[patch.crates-io.rand_core_v0_5]
path = "rand_core/v0_5/crate"
package = "rand_core"

[patch.crates-io.rand_core_v0_6]
path = "../../../third_party/rust/rand_core/v0_6/crate"
package = "rand_core"

[patch.crates-io.rand_pcg_v0_2]
path = "rand_pcg/v0_2/crate"
package = "rand_pcg"

[patch.crates-io.rand_pcg_v0_3]
path = "../../../third_party/rust/rand_pcg/v0_3/crate"
package = "rand_pcg"

[patch.crates-io.rand_v0_7]
path = "rand/v0_7/crate"
package = "rand"

[patch.crates-io.rand_v0_8]
path = "../../../third_party/rust/rand/v0_8/crate"
package = "rand"

[patch.crates-io.read-fonts_v0_5]
path = "read_fonts/v0_5/crate"
package = "read-fonts"

[patch.crates-io.regex-syntax_v0_6]
path = "../../../third_party/rust/regex_syntax/v0_6/crate"
package = "regex-syntax"

[patch.crates-io.regex_v1]
path = "../../../third_party/rust/regex/v1/crate"
package = "regex"

[patch.crates-io.remove_dir_all_v0_5]
path = "../../../third_party/rust/remove_dir_all/v0_5/crate"
package = "remove_dir_all"

[patch.crates-io.ripemd_v0_1]
path = "ripemd/v0_1/crate"
package = "ripemd"

[patch.crates-io.rmp-serde_v0_13]
path = "rmp_serde/v0_13/crate"
package = "rmp-serde"

[patch.crates-io.rmp-serde_v0_15]
path = "rmp_serde/v0_15/crate"
package = "rmp-serde"

[patch.crates-io.rmp_v0_8]
path = "rmp/v0_8/crate"
package = "rmp"

[patch.crates-io.rstest_macros_v0_17]
path = "../../../third_party/rust/rstest_macros/v0_17/crate"
package = "rstest_macros"

[patch.crates-io.rstest_reuse_v0_5]
path = "../../../third_party/rust/rstest_reuse/v0_5/crate"
package = "rstest_reuse"

[patch.crates-io.rstest_v0_17]
path = "../../../third_party/rust/rstest/v0_17/crate"
package = "rstest"

[patch.crates-io.rustc_version_v0_4]
path = "../../../third_party/rust/rustc_version/v0_4/crate"
package = "rustc_version"

[patch.crates-io.rustversion_v1]
path = "../../../third_party/rust/rustversion/v1/crate"
package = "rustversion"

[patch.crates-io.ryu_v1]
path = "../../../third_party/rust/ryu/v1/crate"
package = "ryu"

[patch.crates-io.safemem_v0_3]
path = "safemem/v0_3/crate"
package = "safemem"

[patch.crates-io.scopeguard_v1]
path = "scopeguard/v1/crate"
package = "scopeguard"

[patch.crates-io.seahash_v3]
path = "seahash/v3/crate"
package = "seahash"

[patch.crates-io.selectors_v0_22]
path = "selectors/v0_22/crate"
package = "selectors"

[patch.crates-io.selectors_v0_23]
path = "selectors/v0_23/crate"
package = "selectors"

[patch.crates-io.semver_v1]
path = "../../../third_party/rust/semver/v1/crate"
package = "semver"

[patch.crates-io.serde-big-array_v0_3]
path = "serde_big_array/v0_3/crate"
package = "serde-big-array"

[patch.crates-io.serde_bytes_v0_11]
path = "serde_bytes/v0_11/crate"
package = "serde_bytes"

[patch.crates-io.serde_derive_v1]
path = "../../../third_party/rust/serde_derive/v1/crate"
package = "serde_derive"

[patch.crates-io.serde_ipld_dagcbor_v0_2]
path = "serde_ipld_dagcbor/v0_2/crate"
package = "serde_ipld_dagcbor"

[patch.crates-io.serde_json_lenient_v0_1]
path = "../../../third_party/rust/serde_json_lenient/v0_1/crate"
package = "serde_json_lenient"

[patch.crates-io.serde_json_v1]
path = "../../../third_party/rust/serde_json/v1/crate"
package = "serde_json"

[patch.crates-io.serde_repr_v0_1]
path = "serde_repr/v0_1/crate"
package = "serde_repr"

[patch.crates-io.serde_tuple_macros_v0_5]
path = "serde_tuple_macros/v0_5/crate"
package = "serde_tuple_macros"

[patch.crates-io.serde_tuple_v0_5]
path = "serde_tuple/v0_5/crate"
package = "serde_tuple"

[patch.crates-io.serde_v1]
path = "../../../third_party/rust/serde/v1/crate"
package = "serde"

[patch.crates-io.servo_arc_v0_1]
path = "servo_arc/v0_1/crate"
package = "servo_arc"

[patch.crates-io.sha2_v0_10]
path = "sha2/v0_10/crate"
package = "sha2"

[patch.crates-io.sha2_v0_9]
path = "sha2/v0_9/crate"
package = "sha2"

[patch.crates-io.sha3_v0_10]
path = "sha3/v0_10/crate"
package = "sha3"

[patch.crates-io.sharded-slab_v0_1]
path = "sharded_slab/v0_1/crate"
package = "sharded-slab"

[patch.crates-io.sharks_v0_5]
path = "sharks/v0_5/crate"
package = "sharks"

[patch.crates-io.signature_v1]
path = "signature/v1/crate"
package = "signature"

[patch.crates-io.siphasher_v0_3]
path = "siphasher/v0_3/crate"
package = "siphasher"

[patch.crates-io.skrifa_v0_4]
path = "skrifa/v0_4/crate"
package = "skrifa"

[patch.crates-io.slab_v0_4]
path = "slab/v0_4/crate"
package = "slab"

[patch.crates-io.small_ctor_v0_1]
path = "../../../third_party/rust/small_ctor/v0_1/crate"
package = "small_ctor"

[patch.crates-io.smallvec_v1]
path = "smallvec/v1/crate"
package = "smallvec"

[patch.crates-io.sta-rs_v0_2]
path = "sta_rs/v0_2/crate"
package = "sta-rs"

[patch.crates-io.stable_deref_trait_v1]
path = "stable_deref_trait/v1/crate"
package = "stable_deref_trait"

[patch.crates-io.star-constellation_v0_2]
path = "star_constellation/v0_2/crate"
package = "star-constellation"

[patch.crates-io.static_assertions_v1]
path = "../../../third_party/rust/static_assertions/v1/crate"
package = "static_assertions"

[patch.crates-io.string_cache_codegen_v0_5]
path = "string_cache_codegen/v0_5/crate"
package = "string_cache_codegen"

[patch.crates-io.string_cache_v0_8]
path = "string_cache/v0_8/crate"
package = "string_cache"

[patch.crates-io.strobe-rng_v0_2]
path = "strobe_rng/v0_2/crate"
package = "strobe-rng"

[patch.crates-io.strobe-rs_v0_8]
path = "strobe_rs/v0_8/crate"
package = "strobe-rs"

[patch.crates-io.strsim_v0_10]
path = "../../../third_party/rust/strsim/v0_10/crate"
package = "strsim"

[patch.crates-io.subtle_v2]
path = "subtle/v2/crate"
package = "subtle"

[patch.crates-io.syn_v1]
path = "../../../third_party/rust/syn/v1/crate"
package = "syn"

[patch.crates-io.synstructure_v0_12]
path = "synstructure/v0_12/crate"
package = "synstructure"

[patch.crates-io.tap_v1]
path = "tap/v1/crate"
package = "tap"

[patch.crates-io.tempfile_v3]
path = "../../../third_party/rust/tempfile/v3/crate"
package = "tempfile"

[patch.crates-io.tendril_v0_4]
path = "tendril/v0_4/crate"
package = "tendril"

[patch.crates-io.termcolor_v1]
path = "../../../third_party/rust/termcolor/v1/crate"
package = "termcolor"

[patch.crates-io.thin-slice_v0_1]
path = "thin_slice/v0_1/crate"
package = "thin-slice"

[patch.crates-io.thiserror-impl_v1]
path = "thiserror_impl/v1/crate"
package = "thiserror-impl"

[patch.crates-io.thiserror_v1]
path = "thiserror/v1/crate"
package = "thiserror"

[patch.crates-io.thread_local_v1]
path = "thread_local/v1/crate"
package = "thread_local"

[patch.crates-io.time-core_v0_1]
path = "time_core/v0_1/crate"
package = "time-core"

[patch.crates-io.time-macros_v0_2]
path = "time_macros/v0_2/crate"
package = "time-macros"

[patch.crates-io.time_v0_3]
path = "time/v0_3/crate"
package = "time"

[patch.crates-io.tinyvec_macros_v0_1]
path = "tinyvec_macros/v0_1/crate"
package = "tinyvec_macros"

[patch.crates-io.tinyvec_v1]
path = "tinyvec/v1/crate"
package = "tinyvec"

[patch.crates-io.toml_v0_5]
path = "../../../third_party/rust/toml/v0_5/crate"
package = "toml"

[patch.crates-io.tracing-attributes_v0_1]
path = "tracing_attributes/v0_1/crate"
package = "tracing-attributes"

[patch.crates-io.tracing-core_v0_1]
path = "tracing_core/v0_1/crate"
package = "tracing-core"

[patch.crates-io.tracing-subscriber_v0_2]
path = "tracing_subscriber/v0_2/crate"
package = "tracing-subscriber"

[patch.crates-io.tracing_v0_1]
path = "tracing/v0_1/crate"
package = "tracing"

[patch.crates-io.typenum_v1]
path = "typenum/v1/crate"
package = "typenum"

[patch.crates-io.unicode-bidi_v0_3]
path = "unicode_bidi/v0_3/crate"
package = "unicode-bidi"

[patch.crates-io.unicode-ident_v1]
path = "../../../third_party/rust/unicode_ident/v1/crate"
package = "unicode-ident"

[patch.crates-io.unicode-linebreak_v0_1]
path = "../../../third_party/rust/unicode_linebreak/v0_1/crate"
package = "unicode-linebreak"

[patch.crates-io.unicode-normalization_v0_1]
path = "unicode_normalization/v0_1/crate"
package = "unicode-normalization"

[patch.crates-io.unicode-width_v0_1]
path = "../../../third_party/rust/unicode_width/v0_1/crate"
package = "unicode-width"

[patch.crates-io.unicode-xid_v0_2]
path = "unicode_xid/v0_2/crate"
package = "unicode-xid"

[patch.crates-io.unsigned-varint_v0_7]
path = "unsigned_varint/v0_7/crate"
package = "unsigned-varint"

[patch.crates-io.url_v2]
path = "url/v2/crate"
package = "url"

[patch.crates-io.urlencoding_v1]
path = "urlencoding/v1/crate"
package = "urlencoding"

[patch.crates-io.utf-8_v0_7]
path = "utf_8/v0_7/crate"
package = "utf-8"

[patch.crates-io.uuid_v0_8]
path = "uuid/v0_8/crate"
package = "uuid"

[patch.crates-io.uuid_v1]
path = "uuid/v1/crate"
package = "uuid"

[patch.crates-io.version_check_v0_9]
path = "version_check/v0_9/crate"
package = "version_check"

[patch.crates-io.winapi-util_v0_1]
path = "../../../third_party/rust/winapi_util/v0_1/crate"
package = "winapi-util"

[patch.crates-io.winapi_v0_3]
path = "../../../third_party/rust/winapi/v0_3/crate"
package = "winapi"

[patch.crates-io.windows-sys_v0_45]
path = "windows_sys/v0_45/crate"
package = "windows-sys"

[patch.crates-io.windows-targets_v0_42]
path = "windows_targets/v0_42/crate"
package = "windows-targets"

[patch.crates-io.windows_i686_msvc_v0_42]
path = "windows_i686_msvc/v0_42/crate"
package = "windows_i686_msvc"

[patch.crates-io.windows_v0_46]
path = "windows/v0_46/crate"
package = "windows"

[patch.crates-io.windows_x86_64_msvc_v0_42]
path = "windows_x86_64_msvc/v0_42/crate"
package = "windows_x86_64_msvc"

[patch.crates-io.wycheproof_v0_4]
path = "../../../third_party/rust/wycheproof/v0_4/crate"
package = "wycheproof"

[patch.crates-io.wyz_v0_5]
path = "wyz/v0_5/crate"
package = "wyz"

[patch.crates-io.zeroize_derive_v1]
path = "zeroize_derive/v1/crate"
package = "zeroize_derive"

[patch.crates-io.zeroize_v1]
path = "zeroize/v1/crate"
package = "zeroize"<|MERGE_RESOLUTION|>--- conflicted
+++ resolved
@@ -28,10 +28,6 @@
 futures-retry = "0.5"
 fvm_ipld_encoding = "0.3"
 fvm_shared = "3"
-<<<<<<< HEAD
-=======
-git-version = "0.3"
->>>>>>> f482c2b4
 hex = "0.4"
 hex-literal = "0.4"
 hmac = "0.10"
