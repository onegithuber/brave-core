/* Copyright (c) 2019 The Brave Authors. All rights reserved.
 * This Source Code Form is subject to the terms of the Mozilla Public
 * License, v. 2.0. If a copy of the MPL was not distributed with this file,
 * You can obtain one at http://mozilla.org/MPL/2.0/. */

package org.chromium.chrome.browser.ntp;

import static org.chromium.ui.base.ViewUtils.dpToPx;

import android.annotation.SuppressLint;
import android.app.Activity;
import android.content.Context;
import android.content.Intent;
import android.content.SharedPreferences;
import android.content.pm.ActivityInfo;
import android.content.res.ColorStateList;
import android.content.res.Configuration;
import android.graphics.Bitmap;
import android.graphics.Color;
import android.graphics.Point;
import android.graphics.Rect;
import android.graphics.drawable.BitmapDrawable;
import android.net.Uri;
import android.os.Build;
import android.os.Handler;
import android.text.Html;
import android.text.Spannable;
import android.text.SpannableStringBuilder;
import android.text.TextUtils;
import android.util.AttributeSet;
import android.util.DisplayMetrics;
import android.view.ContextMenu;
import android.view.Display;
import android.view.Gravity;
import android.view.LayoutInflater;
import android.view.MenuItem;
import android.view.View;
import android.view.ViewGroup;
import android.view.ViewTreeObserver;
import android.widget.Button;
import android.widget.FrameLayout;
import android.widget.ImageView;
import android.widget.LinearLayout;
import android.widget.ProgressBar;
import android.widget.RelativeLayout;
import android.widget.ScrollView;
import android.widget.TextView;

import androidx.annotation.NonNull;
import androidx.cardview.widget.CardView;
import androidx.core.widget.ImageViewCompat;
import androidx.fragment.app.Fragment;
import androidx.fragment.app.FragmentManager;
import androidx.recyclerview.widget.LinearLayoutManager;
import androidx.recyclerview.widget.RecyclerView;
import androidx.viewpager.widget.ViewPager;

import com.airbnb.lottie.LottieAnimationView;
import com.google.android.material.floatingactionbutton.FloatingActionButton;

import org.json.JSONException;

import org.chromium.base.ContextUtils;
import org.chromium.base.Log;
import org.chromium.base.ThreadUtils;
import org.chromium.base.supplier.Supplier;
import org.chromium.base.task.AsyncTask;
import org.chromium.brave_news.mojom.Article;
import org.chromium.brave_news.mojom.BraveNewsController;
import org.chromium.brave_news.mojom.CardType;
import org.chromium.brave_news.mojom.DisplayAd;
import org.chromium.brave_news.mojom.FeedItem;
import org.chromium.brave_news.mojom.FeedItemMetadata;
import org.chromium.brave_news.mojom.FeedPage;
import org.chromium.brave_news.mojom.FeedPageItem;
import org.chromium.chrome.R;
import org.chromium.chrome.browser.BraveAdsNativeHelper;
import org.chromium.chrome.browser.BraveFeatureList;
import org.chromium.chrome.browser.BraveRewardsHelper;
import org.chromium.chrome.browser.InternetConnection;
import org.chromium.chrome.browser.QRCodeShareDialogFragment;
import org.chromium.chrome.browser.app.BraveActivity;
import org.chromium.chrome.browser.brave_news.BraveNewsAdapterFeedCard;
import org.chromium.chrome.browser.brave_news.BraveNewsControllerFactory;
import org.chromium.chrome.browser.brave_news.BraveNewsUtils;
import org.chromium.chrome.browser.brave_news.models.FeedItemCard;
import org.chromium.chrome.browser.brave_news.models.FeedItemsCard;
import org.chromium.chrome.browser.brave_stats.BraveStatsUtil;
import org.chromium.chrome.browser.compositor.CompositorViewHolder;
import org.chromium.chrome.browser.custom_layout.VerticalViewPager;
import org.chromium.chrome.browser.explore_sites.ExploreSitesBridge;
import org.chromium.chrome.browser.feed.FeedSurfaceScrollDelegate;
import org.chromium.chrome.browser.flags.ChromeFeatureList;
import org.chromium.chrome.browser.lifecycle.ActivityLifecycleDispatcher;
import org.chromium.chrome.browser.local_database.DatabaseHelper;
import org.chromium.chrome.browser.local_database.TopSiteTable;
import org.chromium.chrome.browser.native_page.ContextMenuManager;
import org.chromium.chrome.browser.night_mode.GlobalNightModeStateProviderHolder;
import org.chromium.chrome.browser.ntp.NewTabPageLayout;
import org.chromium.chrome.browser.ntp.widget.NTPWidgetAdapter;
import org.chromium.chrome.browser.ntp.widget.NTPWidgetItem;
import org.chromium.chrome.browser.ntp.widget.NTPWidgetManager;
import org.chromium.chrome.browser.ntp.widget.NTPWidgetStackActivity;
import org.chromium.chrome.browser.ntp_background_images.NTPBackgroundImagesBridge;
import org.chromium.chrome.browser.ntp_background_images.model.BackgroundImage;
import org.chromium.chrome.browser.ntp_background_images.model.NTPImage;
import org.chromium.chrome.browser.ntp_background_images.model.SponsoredTab;
import org.chromium.chrome.browser.ntp_background_images.model.TopSite;
import org.chromium.chrome.browser.ntp_background_images.model.Wallpaper;
import org.chromium.chrome.browser.ntp_background_images.util.FetchWallpaperWorkerTask;
import org.chromium.chrome.browser.ntp_background_images.util.NTPUtil;
import org.chromium.chrome.browser.ntp_background_images.util.NewTabPageListener;
import org.chromium.chrome.browser.ntp_background_images.util.SponsoredImageUtil;
import org.chromium.chrome.browser.offlinepages.DownloadUiActionFlags;
import org.chromium.chrome.browser.offlinepages.OfflinePageBridge;
import org.chromium.chrome.browser.offlinepages.RequestCoordinatorBridge;
import org.chromium.chrome.browser.onboarding.OnboardingPrefManager;
import org.chromium.chrome.browser.preferences.BravePref;
import org.chromium.chrome.browser.preferences.BravePrefServiceBridge;
import org.chromium.chrome.browser.preferences.BravePreferenceKeys;
import org.chromium.chrome.browser.preferences.SharedPreferencesManager;
import org.chromium.chrome.browser.profiles.Profile;
import org.chromium.chrome.browser.settings.BraveNewsPreferences;
import org.chromium.chrome.browser.settings.SettingsLauncherImpl;
import org.chromium.chrome.browser.suggestions.tile.TileGroup;
import org.chromium.chrome.browser.sync.settings.BraveManageSyncSettings;
import org.chromium.chrome.browser.tab.Tab;
import org.chromium.chrome.browser.tab.TabAttributes;
import org.chromium.chrome.browser.tab.TabImpl;
import org.chromium.chrome.browser.util.ConfigurationUtils;
import org.chromium.chrome.browser.util.PackageUtils;
import org.chromium.chrome.browser.util.TabUtils;
import org.chromium.chrome.browser.widget.crypto.binance.BinanceAccountBalance;
import org.chromium.chrome.browser.widget.crypto.binance.BinanceNativeWorker;
import org.chromium.chrome.browser.widget.crypto.binance.BinanceObserver;
import org.chromium.chrome.browser.widget.crypto.binance.BinanceWidgetManager;
import org.chromium.chrome.browser.widget.crypto.binance.CryptoWidgetBottomSheetDialogFragment;
import org.chromium.components.browser_ui.settings.SettingsLauncher;
import org.chromium.components.browser_ui.widget.displaystyle.UiConfig;
import org.chromium.components.embedder_support.util.UrlUtilities;
import org.chromium.components.user_prefs.UserPrefs;
import org.chromium.mojo.bindings.ConnectionErrorHandler;
import org.chromium.mojo.system.MojoException;
import org.chromium.ui.base.WindowAndroid;
import org.chromium.ui.widget.Toast;

import java.util.ArrayList;
import java.util.List;
import java.util.Map;
import java.util.Timer;
import java.util.TimerTask;
import java.util.TreeMap;
import java.util.UUID;
import java.util.concurrent.CopyOnWriteArrayList;
import java.util.concurrent.ExecutorService;
import java.util.concurrent.Executors;

public class BraveNewTabPageLayout
        extends NewTabPageLayout implements CryptoWidgetBottomSheetDialogFragment
                                                    .CryptoWidgetBottomSheetDialogDismissListener,
                                            ConnectionErrorHandler {
    private static final String TAG = "BraveNewTabPageView";
    private static final String BRAVE_BINANCE = "https://brave.com/binance/";
    private static final String BRAVE_REF_URL = "https://brave.com/r/";
    private static final int ITEMS_PER_PAGE = 18;
    private static final int MINIMUM_VISIBLE_HEIGHT_THRESHOLD = 50;

    private View mBraveStatsViewFallBackLayout;

    private ImageView mBgImageView;
    private Profile mProfile;
    private BraveNewTabPageLayout mNtpContent;
    private LinearLayout mParentLayout;

    private SponsoredTab sponsoredTab;

    private BitmapDrawable imageDrawable;

    private FetchWallpaperWorkerTask mWorkerTask;
    private boolean isFromBottomSheet;
    private NTPBackgroundImagesBridge mNTPBackgroundImagesBridge;
    private ViewGroup mainLayout;
    private DatabaseHelper mDatabaseHelper;

    private ViewGroup mSiteSectionView;
    private TileGroup mTileGroup;
    private LottieAnimationView mBadgeAnimationView;
    private VerticalViewPager ntpWidgetViewPager;
    private NTPWidgetAdapter ntpWidgetAdapter;

    private Tab mTab;
    private Activity mActivity;
    private LinearLayout indicatorLayout;
    private LinearLayout superReferralSitesLayout;
    private LinearLayout ntpWidgetLayout;
    private LinearLayout bianceDisconnectLayout;
    private LinearLayout binanceWidgetLayout;
    private ProgressBar binanceWidgetProgress;
    private TextView mTopsiteErrorMessage;

    private BinanceNativeWorker mBinanceNativeWorker;
    private CryptoWidgetBottomSheetDialogFragment cryptoWidgetBottomSheetDialogFragment;
    private Timer countDownTimer;
    private List<NTPWidgetItem> widgetList = new ArrayList<NTPWidgetItem>();
    public static final int NTP_WIDGET_STACK_CODE = 3333;

    // Brave news
    private BraveNewsAdapterFeedCard mAdapterFeedCard;
    private FrameLayout mOptinButton;
    private TextView mOptinText;
    private LinearLayout mOptinLayout;
    private TextView mOptinLearnMore;
    private ImageView mOptinClose;
    private CopyOnWriteArrayList<FeedItemsCard> mNewsItemsFeedCard =
            new CopyOnWriteArrayList<FeedItemsCard>();
    private LinearLayout mContainer;
    private RecyclerView mRecyclerView;
    private TextView mLoading;
    private View mLoadingView;
    private View mFeedSpinner;
    private ScrollView mParentScrollView;
    private ViewGroup mImageCreditLayout;
    private ViewGroup mSettingsBar;
    private ViewGroup mNewContentButton;
    private boolean isScrolled;
    private NTPImage mNtpImageGlobal;
    private boolean mSettingsBarIsClickable;
    private BraveNewsController mBraveNewsController;

    private CompositorViewHolder mCompositorView;

    private long mStartCardViewTime;
    private long mEndCardViewTime;
    private String mCreativeInstanceId;
    private String mUuid;
    //@TODO alex make an enum
    private String mCardType;
    private int mItemPosition;
    private FeedItemsCard mVisibleCard;
    private boolean mIsNewsOn;
    private boolean mIsShowOptin;
    private boolean mIsShowNewsOn;
    private int mmViewedNewsCardsCount;

    private boolean mIsFeedLoaded;
    private CopyOnWriteArrayList<FeedItemsCard> mExistingNewsFeedObject;
    private int mPrevScrollPosition;
    private static int mFirstVisibleCard;
    private String mFeedHash;
    private SharedPreferencesManager.Observer mPreferenceObserver;

    public BraveNewTabPageLayout(Context context, AttributeSet attrs) {
        super(context, attrs);
        mProfile = Profile.getLastUsedRegularProfile();
        mNTPBackgroundImagesBridge = NTPBackgroundImagesBridge.getInstance(mProfile);
        mBinanceNativeWorker = BinanceNativeWorker.getInstance();
        mNTPBackgroundImagesBridge.setNewTabPageListener(newTabPageListener);
        mDatabaseHelper = DatabaseHelper.getInstance();
    }

    @Override
    protected void onFinishInflate() {
        super.onFinishInflate();

        ntpWidgetLayout = findViewById(R.id.ntp_widget_layout);
        indicatorLayout = findViewById(R.id.indicator_layout);
        ntpWidgetViewPager = findViewById(R.id.ntp_widget_view_pager);
        ntpWidgetAdapter = new NTPWidgetAdapter();
        ntpWidgetAdapter.setNTPWidgetListener(ntpWidgetListener);
        ntpWidgetViewPager.setAdapter(ntpWidgetAdapter);

        ntpWidgetViewPager.addOnPageChangeListener(new ViewPager.OnPageChangeListener() {
            @Override
            public void onPageScrolled(
                    int position, float positionOffset, int positionOffsetPixels) {}

            @Override
            public void onPageSelected(int position) {
                cancelTimer();
                if (NTPWidgetManager.getInstance().getBinanceWidget() == position) {
                    startTimer();
                }
                updateAndShowIndicators(position);
                NTPWidgetManager.getInstance().setNTPWidgetOrder(position);
            }

            @Override
            public void onPageScrollStateChanged(int state) {}
        });
        showWidgetBasedOnOrder();
        NTPUtil.showBREBottomBanner(this);

        if (ChromeFeatureList.isEnabled(BraveFeatureList.BRAVE_NEWS)) {
            SharedPreferences sharedPreferences = ContextUtils.getAppSharedPreferences();

            mIsNewsOn = BravePrefServiceBridge.getInstance().getNewsOptIn();
            mIsShowOptin =
                    sharedPreferences.getBoolean(BraveNewsPreferences.PREF_SHOW_OPTIN, false);
            mIsShowNewsOn = BravePrefServiceBridge.getInstance().getShowNews();

            mFeedHash = "";

            mIsFeedLoaded = BraveActivity.getBraveActivity().isLoadedFeed();
            mExistingNewsFeedObject = BraveActivity.getBraveActivity().getNewsItemsFeedCards();
            mPrevScrollPosition = 2;

            if (mIsNewsOn && mIsShowNewsOn && mIsFeedLoaded && mExistingNewsFeedObject != null) {
                mNewsItemsFeedCard = mExistingNewsFeedObject;
            }

            if (BraveActivity.getBraveActivity() != null && mIsNewsOn) {
                Tab tab = BraveActivity.getBraveActivity().getActivityTab();
                if (tab != null && tab.getUrl().getSpec() != null
                        && UrlUtilities.isNTPUrl(tab.getUrl().getSpec())) {
                    BraveActivity.getBraveActivity().inflateNewsSettingsBar();
                } else {
                    //  remove settings bar
                    BraveActivity.getBraveActivity().removeSettingsBar();
                }
            }
        }
    }

    private void showFallBackNTPLayout() {
        if (mBraveStatsViewFallBackLayout != null
                && mBraveStatsViewFallBackLayout.getParent() != null) {
            ((ViewGroup) mBraveStatsViewFallBackLayout.getParent())
                    .removeView(mBraveStatsViewFallBackLayout);
        }
        LayoutInflater inflater =
                (LayoutInflater) mActivity.getSystemService(Context.LAYOUT_INFLATER_SERVICE);
        mBraveStatsViewFallBackLayout = inflater.inflate(R.layout.brave_stats_layout, null);
        LinearLayout.LayoutParams layoutParams = new LinearLayout.LayoutParams(
            new LinearLayout.LayoutParams(
                LinearLayout.LayoutParams.MATCH_PARENT,
                LinearLayout.LayoutParams.WRAP_CONTENT));
        layoutParams.setMargins(0, dpToPx(mActivity, 16), 0, dpToPx(mActivity, 16));
        mBraveStatsViewFallBackLayout.setLayoutParams(layoutParams);
        mBraveStatsViewFallBackLayout.requestLayout();

        mBraveStatsViewFallBackLayout.findViewById(R.id.brave_stats_title_layout)
                .setVisibility(View.GONE);
        ((TextView) mBraveStatsViewFallBackLayout.findViewById(R.id.brave_stats_text_ads))
                .setTextColor(mActivity.getResources().getColor(R.color.shield_text_color));
        ((TextView) mBraveStatsViewFallBackLayout.findViewById(R.id.brave_stats_data_saved_text))
                .setTextColor(mActivity.getResources().getColor(R.color.shield_text_color));
        ((TextView) mBraveStatsViewFallBackLayout.findViewById(R.id.brave_stats_text_time))
                .setTextColor(mActivity.getResources().getColor(R.color.shield_text_color));
        ((TextView) mBraveStatsViewFallBackLayout.findViewById(R.id.brave_stats_text_time_count))
                .setTextColor(mActivity.getResources().getColor(R.color.shield_text_color));
        ((TextView) mBraveStatsViewFallBackLayout.findViewById(
                 R.id.brave_stats_text_time_count_text))
                .setTextColor(mActivity.getResources().getColor(R.color.shield_text_color));
        mBraveStatsViewFallBackLayout.setBackgroundColor(
                mActivity.getResources().getColor(android.R.color.transparent));
        mBraveStatsViewFallBackLayout.setOnClickListener(new View.OnClickListener() {
            @Override
            @SuppressLint("SourceLockedOrientationActivity")
            public void onClick(View v) {
                mActivity.setRequestedOrientation(ActivityInfo.SCREEN_ORIENTATION_PORTRAIT);
                checkForBraveStats();
            }
        });
        BraveStatsUtil.updateBraveStatsLayout(mBraveStatsViewFallBackLayout);
        mainLayout.addView(mBraveStatsViewFallBackLayout, 0);

        int insertionPoint = mainLayout.indexOfChild(findViewById(R.id.ntp_middle_spacer)) + 1;
        if (mSiteSectionView.getParent() != null) {
            ((ViewGroup) mSiteSectionView.getParent()).removeView(mSiteSectionView);
        }
        mainLayout.addView(mSiteSectionView, insertionPoint);
    }

    protected void updateTileGridPlaceholderVisibility() {
        // This function is kept empty to avoid placeholder implementation
    }

    private List<NTPWidgetItem> setWidgetList() {
        NTPWidgetManager ntpWidgetManager = NTPWidgetManager.getInstance();
        LayoutInflater inflater =
                (LayoutInflater) mActivity.getSystemService(Context.LAYOUT_INFLATER_SERVICE);
        Map<Integer, NTPWidgetItem> ntpWidgetMap = new TreeMap<>();
        if (mSiteSectionView != null && mSiteSectionView.getParent() != null) {
            ((ViewGroup) mSiteSectionView.getParent()).removeView(mSiteSectionView);
        }

        for (String widget : ntpWidgetManager.getUsedWidgets()) {
            NTPWidgetItem ntpWidgetItem = NTPWidgetManager.mWidgetsMap.get(widget);
            if (widget.equals(NTPWidgetManager.PREF_PRIVATE_STATS)) {
                View mBraveStatsView = inflater.inflate(R.layout.brave_stats_layout, null);
                mBraveStatsView.setOnClickListener(new View.OnClickListener() {
                    @Override
                    @SuppressLint("SourceLockedOrientationActivity")
                    public void onClick(View v) {
                        mActivity.setRequestedOrientation(ActivityInfo.SCREEN_ORIENTATION_PORTRAIT);
                        checkForBraveStats();
                    }
                });
                ntpWidgetItem.setWidgetView(mBraveStatsView);
                ntpWidgetMap.put(ntpWidgetManager.getPrivateStatsWidget(), ntpWidgetItem);
            } else if (widget.equals(NTPWidgetManager.PREF_FAVORITES)) {
                View mTopSitesLayout = inflater.inflate(R.layout.top_sites_layout, null);
                FrameLayout mTopSitesGridLayout =
                        mTopSitesLayout.findViewById(R.id.top_sites_grid_layout);
                mTopsiteErrorMessage =
                        mTopSitesLayout.findViewById(R.id.widget_error_title);

                if (shouldShowSuperReferral() && superReferralSitesLayout != null) {
                    if (superReferralSitesLayout.getParent() != null) {
                        ((ViewGroup) superReferralSitesLayout.getParent())
                                .removeView(superReferralSitesLayout);
                    }
                    mTopSitesGridLayout.addView(superReferralSitesLayout);
                    ntpWidgetItem.setWidgetView(mTopSitesLayout);
                    ntpWidgetMap.put(ntpWidgetManager.getFavoritesWidget(), ntpWidgetItem);
                } else if (!mNTPBackgroundImagesBridge.isSuperReferral()
                        || !NTPBackgroundImagesBridge.enableSponsoredImages()
                        || Build.VERSION.SDK_INT < Build.VERSION_CODES.M) {
                    boolean showPlaceholder = mTileGroup != null && mTileGroup.hasReceivedData()
                            && mTileGroup.isEmpty();
                    if (mSiteSectionView != null && !showPlaceholder) {
                        mTopsiteErrorMessage.setVisibility(View.GONE);
                        if (mSiteSectionView.getLayoutParams()
                                        instanceof ViewGroup.MarginLayoutParams) {
                            mSiteSectionView.setPadding(0, dpToPx(mActivity, 8), 0, 0);
                            mSiteSectionView.requestLayout();
                        }
                        mTopSitesGridLayout.addView(mSiteSectionView);
                    } else {
                        mTopsiteErrorMessage.setVisibility(View.VISIBLE);
                    }
                    ntpWidgetItem.setWidgetView(mTopSitesLayout);
                    ntpWidgetMap.put(ntpWidgetManager.getFavoritesWidget(), ntpWidgetItem);
                }
            } else if (widget.equals(NTPWidgetManager.PREF_BINANCE)) {
                View binanceWidgetView = inflater.inflate(R.layout.crypto_widget_layout, null);
                binanceWidgetLayout = binanceWidgetView.findViewById(R.id.binance_widget_layout);
                bianceDisconnectLayout =
                        binanceWidgetView.findViewById(R.id.binance_disconnect_layout);
                binanceWidgetProgress =
                        binanceWidgetView.findViewById(R.id.binance_widget_progress);
                binanceWidgetProgress.setVisibility(View.GONE);
                binanceWidgetView.setOnClickListener(new View.OnClickListener() {
                    @Override
                    public void onClick(View view) {
                        if (InternetConnection.isNetworkAvailable(mActivity)) {
                            if (BinanceWidgetManager.getInstance()
                                            .isUserAuthenticatedForBinance()) {
                                cancelTimer();
                                cryptoWidgetBottomSheetDialogFragment =
                                        new CryptoWidgetBottomSheetDialogFragment();
                                cryptoWidgetBottomSheetDialogFragment
                                        .setCryptoWidgetBottomSheetDialogDismissListener(
                                                BraveNewTabPageLayout.this);
                                cryptoWidgetBottomSheetDialogFragment.show(
                                        ((BraveActivity) mActivity).getSupportFragmentManager(),
                                        CryptoWidgetBottomSheetDialogFragment.TAG_FRAGMENT);
                            } else {
                                TabUtils.openUrlInSameTab(mBinanceNativeWorker.getOAuthClientUrl());
                                bianceDisconnectLayout.setVisibility(View.GONE);
                                binanceWidgetProgress.setVisibility(View.VISIBLE);
                            }
                        } else {
                            Toast.makeText(mActivity,
                                         mActivity.getResources().getString(
                                                 R.string.please_check_the_connection),
                                         Toast.LENGTH_SHORT)
                                    .show();
                        }
                    }
                });
                Button connectButton = binanceWidgetView.findViewById(R.id.btn_connect);
                connectButton.setOnClickListener(new View.OnClickListener() {
                    @Override
                    public void onClick(View view) {
                        TabUtils.openUrlInSameTab(mBinanceNativeWorker.getOAuthClientUrl());
                        bianceDisconnectLayout.setVisibility(View.GONE);
                        binanceWidgetProgress.setVisibility(View.VISIBLE);
                    }
                });
                ntpWidgetItem.setWidgetView(binanceWidgetView);
                ntpWidgetMap.put(ntpWidgetManager.getBinanceWidget(), ntpWidgetItem);
            }
        }

        return new ArrayList<NTPWidgetItem>(ntpWidgetMap.values());
    }

    private boolean shouldShowSuperReferral() {
        return mNTPBackgroundImagesBridge.isSuperReferral()
                && NTPBackgroundImagesBridge.enableSponsoredImages()
                && Build.VERSION.SDK_INT >= Build.VERSION_CODES.M;
    }

    private void showWidgetBasedOnOrder() {
        if (ntpWidgetViewPager != null) {
            int selectedOrder = NTPWidgetManager.getInstance().getNTPWidgetOrder();
            ntpWidgetViewPager.setCurrentItem(selectedOrder, true);
            updateAndShowIndicators(selectedOrder);
        }
    }

    private void showWidgets() {
        List<NTPWidgetItem> tempList = setWidgetList();
        if (tempList.size() > 0) {
            ntpWidgetLayout.setVisibility(View.VISIBLE);
            if (mBraveStatsViewFallBackLayout != null
                    && mBraveStatsViewFallBackLayout.getParent() != null) {
                ((ViewGroup) mBraveStatsViewFallBackLayout.getParent())
                        .removeView(mBraveStatsViewFallBackLayout);
            }
        } else {
            ntpWidgetLayout.setVisibility(View.GONE);
            if (!UserPrefs.get(Profile.getLastUsedRegularProfile())
                            .getBoolean(BravePref.NEW_TAB_PAGE_SHOW_BACKGROUND_IMAGE)) {
                showFallBackNTPLayout();
            }
        }

        if (ntpWidgetAdapter != null) {
            ntpWidgetAdapter.setWidgetList(tempList);
            ntpWidgetAdapter.notifyDataSetChanged();
            showWidgetBasedOnOrder();
        }
    }

    private void checkForBraveStats() {
        if (OnboardingPrefManager.getInstance().isBraveStatsEnabled()) {
            BraveStatsUtil.showBraveStats();
        } else {
            ((BraveActivity)mActivity).showOnboardingV2(true);
        }
    }

    @SuppressLint("VisibleForTests")
    protected void insertSiteSectionView() {
        mainLayout = findViewById(R.id.ntp_main_layout);

        mSiteSectionView = NewTabPageLayout.inflateSiteSection(mainLayout);
        ViewGroup.LayoutParams layoutParams = mSiteSectionView.getLayoutParams();
        layoutParams.width = ViewGroup.LayoutParams.WRAP_CONTENT;
        // If the explore sites section exists as its own section, then space it more closely.
        int variation = ExploreSitesBridge.getVariation();
        if (ExploreSitesBridge.isEnabled(variation)) {
            ((MarginLayoutParams) layoutParams).bottomMargin =
                getResources().getDimensionPixelOffset(
                    R.dimen.tile_grid_layout_vertical_spacing);
        }
        mSiteSectionView.setLayoutParams(layoutParams);
    }

    @Override
    protected void onAttachedToWindow() {
        super.onAttachedToWindow();
        if (sponsoredTab == null) {
            initilizeSponsoredTab();
        }
        checkAndShowNTPImage(false);
        mNTPBackgroundImagesBridge.addObserver(mNTPBackgroundImageServiceObserver);
        if (PackageUtils.isFirstInstall(mActivity)
                && !OnboardingPrefManager.getInstance().isNewOnboardingShown()
                && OnboardingPrefManager.getInstance().isP3aOnboardingShown()) {
            ((BraveActivity)mActivity).showOnboardingV2(false);
        }
        if (OnboardingPrefManager.getInstance().isFromNotification() ) {
            ((BraveActivity)mActivity).showOnboardingV2(false);
            OnboardingPrefManager.getInstance().setFromNotification(false);
        }
        if (mBadgeAnimationView != null
                && !OnboardingPrefManager.getInstance().shouldShowBadgeAnimation()) {
            mBadgeAnimationView.setVisibility(View.INVISIBLE);
        }
        int appOpenCount = SharedPreferencesManager.getInstance().readInt(
                BravePreferenceKeys.BRAVE_APP_OPEN_COUNT);
        if (appOpenCount == 1 && !NTPWidgetManager.getInstance().hasUpdatedUserPrefForBinance()
                && !BinanceWidgetManager.getInstance().isUserAuthenticatedForBinance()) {
            NTPWidgetManager.getInstance().setWidget(NTPWidgetManager.PREF_BINANCE, -1);
            NTPWidgetManager.getInstance().setUpdatedUserPrefForBinance();
        }
        showWidgets();

        if (ChromeFeatureList.isEnabled(BraveFeatureList.BRAVE_NEWS)) {
            if (mSettingsBar != null) {
                mSettingsBar.setVisibility(View.VISIBLE);
                mSettingsBar.setAlpha(0f);
            }
            InitBraveNewsController();
            initNews();
            if (BraveActivity.getBraveActivity() != null && mIsNewsOn) {
                Tab tab = BraveActivity.getBraveActivity().getActivityTab();
                if (tab != null && tab.getUrl().getSpec() != null
                        && UrlUtilities.isNTPUrl(tab.getUrl().getSpec())) {
                    BraveActivity.getBraveActivity().inflateNewsSettingsBar();
                } else {
                    BraveActivity.getBraveActivity().removeSettingsBar();
                }
            }
            mPreferenceObserver = (key) -> {
                if (TextUtils.equals(key, BravePreferenceKeys.BRAVE_NEWS_CHANGE_SOURCE)) {
                    if (mNewContentButton != null) {
                        mNewContentButton.setVisibility(View.VISIBLE);
                    }
                } else if (TextUtils.equals(key, BravePreferenceKeys.BRAVE_NEWS_PREF_SHOW_NEWS)) {
                    refreshFeed();
                }
            };
            SharedPreferencesManager.getInstance().addObserver(mPreferenceObserver);
        }
        if (BinanceWidgetManager.getInstance().isUserAuthenticatedForBinance()) {
            if (binanceWidgetLayout != null) {
                binanceWidgetLayout.setVisibility(View.GONE);
            }
            mBinanceNativeWorker.getAccountBalances();
        }
        mBinanceNativeWorker.AddObserver(mBinanaceObserver);
        startTimer();
    }

    @Override
    protected void onDetachedFromWindow() {
        if (mWorkerTask != null && mWorkerTask.getStatus() == AsyncTask.Status.RUNNING) {
            mWorkerTask.cancel(true);
            mWorkerTask = null;
        }

        if (!isFromBottomSheet) {
            setBackgroundResource(0);
            if (imageDrawable != null && imageDrawable.getBitmap() != null && !imageDrawable.getBitmap().isRecycled()) {
                imageDrawable.getBitmap().recycle();
            }
        }
        mNTPBackgroundImagesBridge.removeObserver(mNTPBackgroundImageServiceObserver);

        if (ChromeFeatureList.isEnabled(BraveFeatureList.BRAVE_NEWS)) {
            if (mNewsItemsFeedCard != null && mNewsItemsFeedCard.size() > 0) {
                BraveActivity.getBraveActivity().setNewsItemsFeedCards(mNewsItemsFeedCard);
            }

            if (mSettingsBar != null && mCompositorView != null) {
                if (mSettingsBar.getId() == R.id.news_settings_bar) {
                    mSettingsBar.setVisibility(View.GONE);
                    mSettingsBar.setAlpha(0f);
                }
            }

            if (mNewContentButton != null) {
                mNewContentButton.setVisibility(View.INVISIBLE);
            }

            if (mBraveNewsController != null) {
                mBraveNewsController.close();
                mBraveNewsController = null;
            }

            // removes preference observer
            SharedPreferencesManager.getInstance().removeObserver(mPreferenceObserver);
            mPreferenceObserver = null;
        }
        mBinanceNativeWorker.RemoveObserver(mBinanaceObserver);
        cancelTimer();
        super.onDetachedFromWindow();
    }

    @Override
    public void onConfigurationChanged(Configuration newConfig) {
        if (sponsoredTab != null && NTPUtil.shouldEnableNTPFeature()) {
            if (mBgImageView != null && !ChromeFeatureList.isEnabled(BraveFeatureList.BRAVE_NEWS)) {
                // We need to redraw image to fit parent properly
                mBgImageView.setImageResource(android.R.color.transparent);
            }
            NTPImage ntpImage = sponsoredTab.getTabNTPImage(false);
            if (ntpImage == null) {
                sponsoredTab.setNTPImage(SponsoredImageUtil.getBackgroundImage());
            } else if (ntpImage instanceof Wallpaper) {
                Wallpaper mWallpaper = (Wallpaper) ntpImage;
                if (mWallpaper == null) {
                    sponsoredTab.setNTPImage(SponsoredImageUtil.getBackgroundImage());
                }
            }
            checkForNonDisruptiveBanner(ntpImage);
            super.onConfigurationChanged(newConfig);
            showNTPImage(ntpImage);
        } else {
            super.onConfigurationChanged(newConfig);
        }
    }

    // corrects position of image credit and for the loading spinner. Used when News is active
    private void correctPosition(boolean toTop) {
        DisplayMetrics displayMetrics = getResources().getDisplayMetrics();
        float dpHeight = displayMetrics.heightPixels / displayMetrics.density;
        int pxHeight = dpToPx(mActivity, dpHeight);

        boolean isTablet = ConfigurationUtils.isTablet(mActivity);
        boolean isLandscape = ConfigurationUtils.isLandscape(mActivity);

        if (mImageCreditLayout == null || mFeedSpinner == null) {
            mImageCreditLayout = findViewById(R.id.image_credit_layout);
            mFeedSpinner = findViewById(R.id.feed_spinner);
        }

        if (mImageCreditLayout != null) {
            LinearLayout.LayoutParams linearLayoutParams =
                    (LinearLayout.LayoutParams) mImageCreditLayout.getLayoutParams();

            int imageCreditCorrection =
                    NTPUtil.correctImageCreditLayoutTopPosition(mNtpImageGlobal) - 140;
            if (toTop) {
                imageCreditCorrection = 0;
            }
            linearLayoutParams.setMargins(0, imageCreditCorrection, 0, 0);
            if (mImageCreditLayout != null) {
                mImageCreditLayout.setLayoutParams(linearLayoutParams);
            }
        }

        if (mFeedSpinner != null) {
            FrameLayout.LayoutParams feedSpinnerParams =
                    (FrameLayout.LayoutParams) mFeedSpinner.getLayoutParams();
            FrameLayout bottomToolbar = (FrameLayout) findViewById(R.id.bottom_toolbar);
            feedSpinnerParams.topMargin = (int) (dpHeight - 30);
            mFeedSpinner.setLayoutParams(feedSpinnerParams);
        }
    }

    private void getFeed() {
        ExecutorService executors = Executors.newFixedThreadPool(1);
        Runnable runnable = new Runnable() {
            @Override
            public void run() {
                mBraveNewsController.getFeed((feed) -> {
                    if (feed == null) {
                        processFeed();
                        return;
                    }
                    try {
                        mFeedHash = feed.hash;
                        mNewsItemsFeedCard.clear();
                        mAdapterFeedCard.notifyItemRangeRemoved(0, mNewsItemsFeedCard.size());
                        SharedPreferencesManager.getInstance().writeString(
                                BravePreferenceKeys.BRAVE_NEWS_FEED_HASH, feed.hash);
                        if (feed.featuredItem != null) {
                            // process Featured item
                            FeedItem featuredItem = feed.featuredItem;
                            FeedItemsCard featuredItemsCard = new FeedItemsCard();

                            FeedItemMetadata featuredItemMetaData = new FeedItemMetadata();
                            Article featuredArticle = featuredItem.getArticle();
                            FeedItemMetadata featuredArticleData = featuredArticle.data;

                            FeedItemCard featuredItemCard = new FeedItemCard();
                            List<FeedItemCard> featuredCardItems = new ArrayList<>();

                            featuredItemsCard.setCardType(CardType.HEADLINE);
                            featuredItemsCard.setUuid(UUID.randomUUID().toString());

                            featuredItemCard.setFeedItem(featuredItem);
                            featuredCardItems.add(featuredItemCard);

                            featuredItemsCard.setFeedItems(featuredCardItems);
                            mNewsItemsFeedCard.add(featuredItemsCard);
                        }

                        // adds empty card to trigger Display ad call for the second card, when the
                        // user starts scrolling
                        FeedItemsCard displayAdCard = new FeedItemsCard();
                        DisplayAd displayAd = new DisplayAd();
                        displayAdCard.setCardType(CardType.DISPLAY_AD);
                        displayAdCard.setDisplayAd(displayAd);
                        displayAdCard.setUuid(UUID.randomUUID().toString());
                        mNewsItemsFeedCard.add(displayAdCard);

                        // start page loop
                        int noPages = 0;
                        int itemIndex = 0;
                        int totalPages = feed.pages.length;
                        for (FeedPage page : feed.pages) {
                            for (FeedPageItem cardData : page.items) {
                                // if for any reason we get an empty object, unless it's a
                                // DISPLAY_AD we skip it
                                if (cardData.cardType != CardType.DISPLAY_AD) {
                                    if (cardData.items.length == 0) {
                                        continue;
                                    }
                                }
                                FeedItemsCard feedItemsCard = new FeedItemsCard();

                                feedItemsCard.setCardType(cardData.cardType);
                                feedItemsCard.setUuid(UUID.randomUUID().toString());
                                List<FeedItemCard> cardItems = new ArrayList<>();
                                for (FeedItem item : cardData.items) {
                                    FeedItemMetadata itemMetaData = new FeedItemMetadata();
                                    FeedItemCard feedItemCard = new FeedItemCard();
                                    feedItemCard.setFeedItem(item);

                                    cardItems.add(feedItemCard);

                                    feedItemsCard.setFeedItems(cardItems);
                                }
                                mNewsItemsFeedCard.add(feedItemsCard);
                            }
                        } // end page loop
                        processFeed();
                        BraveActivity.getBraveActivity().setNewsItemsFeedCards(mNewsItemsFeedCard);
                        BraveActivity.getBraveActivity().setLoadedFeed(true);
                    } catch (Exception e) {
                        e.printStackTrace();
                    }
                });
            }
        };
        executors.submit(runnable);
    }

    private void refreshFeed() {
        mNewsItemsFeedCard.clear();
        mAdapterFeedCard =
                new BraveNewsAdapterFeedCard(mActivity, mNewsItemsFeedCard, mBraveNewsController);
        mRecyclerView.setAdapter(mAdapterFeedCard);
        mIsShowNewsOn = BravePrefServiceBridge.getInstance().getShowNews();
        if (!mIsShowNewsOn) {
            correctPosition(false);
<<<<<<< HEAD
            if (mRecyclerView != null){
=======
            if (mRecyclerView != null) {
>>>>>>> 27effb9e
                mRecyclerView.setVisibility(View.GONE);
            }
            mImageCreditLayout.setAlpha(1.0f);
            return;
        }
        getFeed();
        mParentScrollView.fullScroll(ScrollView.FOCUS_UP);
        mRecyclerView.scrollToPosition(0);
    }

    private void initNews() {
        mSettingsBarIsClickable = false;
        mRecyclerView = findViewById(R.id.newsRecycler);
        mContainer = (LinearLayout) findViewById(R.id.ntp_main_layout);
        mOptinButton = findViewById(R.id.optin_button);
        mOptinClose = findViewById(R.id.close_optin);
        mOptinLearnMore = findViewById(R.id.optin_learnmore);
        mOptinLayout = findViewById(R.id.optin_layout_id);
        mOptinText = findViewById(R.id.optin_button_text);
        mLoading = findViewById(R.id.loading);
        mLoadingView = findViewById(R.id.optin_loading_spinner);
        mFeedSpinner = findViewById(R.id.feed_spinner);
        mParentLayout = (LinearLayout) findViewById(R.id.parent_layout);
        mNtpContent = (BraveNewTabPageLayout) findViewById(R.id.ntp_content);

        SharedPreferencesManager.getInstance().writeBoolean(
                BravePreferenceKeys.BRAVE_NEWS_CHANGE_SOURCE, false);
        // init Brave news parameters
        mStartCardViewTime = 0;
        mEndCardViewTime = 0;
        mCreativeInstanceId = "";
        mUuid = "";
        //@TODO alex make an enum
        mCardType = "";
        mItemPosition = 0;
        mVisibleCard = null;

        mRecyclerView.setItemViewCacheSize(250);
        mRecyclerView.setDrawingCacheEnabled(true);
        mRecyclerView.setDrawingCacheQuality(View.DRAWING_CACHE_QUALITY_HIGH);
        mRecyclerView.setItemAnimator(null);

        mRecyclerView.setVisibility(View.GONE);

        mRecyclerView.setLayoutManager(new LinearLayoutManager(mActivity));
        mAdapterFeedCard =
                new BraveNewsAdapterFeedCard(mActivity, mNewsItemsFeedCard, mBraveNewsController);
        mRecyclerView.setAdapter(mAdapterFeedCard);

<<<<<<< HEAD
        if (mOptinLayout != null){
=======
        if (mOptinLayout != null) {
>>>>>>> 27effb9e
            mLoadingView.setVisibility(View.GONE);
            mOptinLayout.setVisibility(View.GONE);
        }

        mParentScrollView = (ScrollView) mNtpContent.getParent();
        ViewGroup rootView = (ViewGroup) mParentScrollView.getParent();
        mCompositorView = (CompositorViewHolder) rootView.getParent();

        mImageCreditLayout = findViewById(R.id.image_credit_layout);
<<<<<<< HEAD
        
=======

>>>>>>> 27effb9e
        SharedPreferences sharedPreferences = ContextUtils.getAppSharedPreferences();

        mIsNewsOn = BravePrefServiceBridge.getInstance().getNewsOptIn();
        mIsShowOptin = sharedPreferences.getBoolean(BraveNewsPreferences.PREF_SHOW_OPTIN, false);
        mIsShowNewsOn = BravePrefServiceBridge.getInstance().getShowNews();

        if (!mIsNewsOn || (!mIsNewsOn && mIsShowOptin)) {
            mOptinLayout.setVisibility(View.VISIBLE);
        } else if (mIsShowNewsOn) {
<<<<<<< HEAD
            if (mOptinLayout != null){
=======
            if (mOptinLayout != null) {
>>>>>>> 27effb9e
                mOptinLayout.setVisibility(View.GONE);
            }
            mParentLayout.removeView(mOptinLayout);
            mFeedSpinner.setVisibility(View.VISIBLE);

            boolean isFeedLoaded = BraveActivity.getBraveActivity().isLoadedFeed();
            CopyOnWriteArrayList<FeedItemsCard> existingNewsFeedObject =
                    BraveActivity.getBraveActivity().getNewsItemsFeedCards();
            int prevScrollPosition = SharedPreferencesManager.getInstance().readInt(
                    Integer.toString(BraveActivity.getBraveActivity().getActivityTab().getId()));

            mmViewedNewsCardsCount =
                    SharedPreferencesManager.getInstance().readInt("mViewedNewsCardsCount_"
                            + BraveActivity.getBraveActivity().getActivityTab().getId());
            if (prevScrollPosition == 0) {
                isFeedLoaded = false;
                existingNewsFeedObject = null;
                mmViewedNewsCardsCount = 0;
            }

            if (!isFeedLoaded) {
                getFeed();
                SharedPreferencesManager.getInstance().writeInt(
                        Integer.toString(BraveActivity.getBraveActivity().getActivityTab().getId()),
                        1);
                // Brave News interaction started
                if (mBraveNewsController != null) {
                    mBraveNewsController.onInteractionSessionStarted();
                }
            }

            else {
                if (mActivity == null) {
                    mActivity = BraveActivity.getBraveActivity();
                }
                setFeed();

                if (mRecyclerView != null) {
                    mRecyclerView.post(new Runnable() {
                        @Override
                        public void run() {
                            int scrollPosition = prevScrollPosition + 1;
                            if (prevScrollPosition <= 1) {
                                scrollPosition = 2;
                            }
                            final int scrollPositionFinal = scrollPosition;
                            if (mParentScrollView != null) {
                                mParentScrollView.fullScroll(ScrollView.FOCUS_UP);
                                mRecyclerView.scrollToPosition(scrollPositionFinal);
                                mImageCreditLayout.scrollTo(0, 0);
                            }
                        }
                    });
                }
            }
        } else {
<<<<<<< HEAD
            if (mOptinLayout != null){
=======
            if (mOptinLayout != null) {
>>>>>>> 27effb9e
                mOptinLayout.setVisibility(View.GONE);
            }
        }

        ViewTreeObserver parentScrollViewObserver = mParentScrollView.getViewTreeObserver();
        mParentScrollView.getViewTreeObserver().addOnScrollChangedListener(
                new ViewTreeObserver.OnScrollChangedListener() {
                    @Override
                    public void onScrollChanged() {
                        try {
                            int scrollY = mParentScrollView.getScrollY();
                            if (mRecyclerView.getLayoutManager().findViewByPosition(0) != null) {
                                if (isScrolled) {
                                    correctPosition(false);
                                }
                            }
                            isScrolled = false;

                            float value = (float) scrollY / mParentScrollView.getMaxScrollAmount();
                            if (value >= 1) {
                                value = 1;
                            }
                            float alpha = (float) (1 - value);
                            if (alpha < 1f) {
                                mImageCreditLayout.setAlpha(alpha);
                            }

                            if (mSettingsBar != null
                                    && mSettingsBar.getVisibility() == View.VISIBLE) {
                                if (value > 0.4 && mSettingsBar.getAlpha() <= 1f) {
                                    mSettingsBar.setAlpha((float) (value + 0.5));
                                } else if (value < 0.4 && mSettingsBar.getAlpha() > 0f) {
                                    mSettingsBar.setAlpha((float) (value - 0.2));
                                }
                                if (mSettingsBar.getAlpha() >= 1) {
                                    mSettingsBarIsClickable = true;
                                    LinearLayout.LayoutParams imageCreditLayoutParams =
                                            (LinearLayout.LayoutParams)
                                                    mImageCreditLayout.getLayoutParams();
                                } else {
                                    mSettingsBarIsClickable = false;
                                }
                            }
                        } catch (Exception e) {
                            Log.e("bn", "Exception parentScrollViewObserver e:" + e);
                        }
                    }
                });

        parentScrollViewObserver.addOnGlobalLayoutListener(
                new ViewTreeObserver.OnGlobalLayoutListener() {
                    @Override
                    public void onGlobalLayout() {
                        try {
                            if (mSettingsBar != null) {
                                if (!isScrolled) {
                                    mSettingsBar.setAlpha(0f);
                                }

                                ImageView newsSettingsButton =
                                        (ImageView) mSettingsBar.findViewById(
                                                R.id.news_settings_button);
                                ViewTreeObserver.OnGlobalLayoutListener listener = this;

                                newsSettingsButton.setOnClickListener(new View.OnClickListener() {
                                    @Override
                                    public void onClick(View v) {
                                        if (mSettingsBarIsClickable) {
                                            SettingsLauncher settingsLauncher =
                                                    new SettingsLauncherImpl();
                                            settingsLauncher.launchSettingsActivity(
                                                    getContext(), BraveNewsPreferences.class);
                                            mParentScrollView.getViewTreeObserver()
                                                    .removeOnGlobalLayoutListener(listener);
                                        }
                                    }
                                });
                            }

                            if (mNewContentButton != null) {
                                ProgressBar loadingSpinner =
                                        (ProgressBar) mNewContentButton.findViewById(
                                                R.id.new_content_loading_spinner);
                                TextView newContentButtonText =
                                        (TextView) mNewContentButton.findViewById(
                                                R.id.new_content_button_text);
                                mNewContentButton.setOnClickListener(new View.OnClickListener() {
                                    @Override
                                    public void onClick(View v) {
                                        //@TODO alex check why visibility change doesn't work
                                        newContentButtonText.setVisibility(View.INVISIBLE);
                                        loadingSpinner.setVisibility(View.VISIBLE);

                                        mNewContentButton.setClickable(false);
                                        SharedPreferencesManager.getInstance().writeBoolean(
                                                BravePreferenceKeys.BRAVE_NEWS_CHANGE_SOURCE,
                                                false);
                                        if (!mIsShowNewsOn) {
                                            mIsShowNewsOn = true;
                                        }
                                        refreshFeed();
                                        newContentButtonText.setVisibility(View.VISIBLE);
                                        loadingSpinner.setVisibility(View.GONE);
                                        mNewContentButton.setClickable(true);
                                        mNewContentButton.setVisibility(View.INVISIBLE);
                                    }
                                });
                            }

                        } catch (Exception e) {
                            Log.e("bn", "Exception  addOnGlobalLayoutListener e: " + e);
                        }
                    }
                });

        RecyclerView.LayoutManager manager = mRecyclerView.getLayoutManager();
        if (manager instanceof LinearLayoutManager) {
            LinearLayoutManager linearLayoutManager = (LinearLayoutManager) manager;
            mFirstVisibleCard = linearLayoutManager.findFirstVisibleItemPosition();

            mRecyclerView.addOnScrollListener(new RecyclerView.OnScrollListener() {
                private int lastFirstVisibleItem;

                @Override
                public void onScrollStateChanged(@NonNull RecyclerView recyclerView, int newState) {
                    super.onScrollStateChanged(recyclerView, newState);

                    int firstCompletelyVisibleItemPosition =
                            linearLayoutManager.findFirstCompletelyVisibleItemPosition();

                    if (newState == RecyclerView.SCROLL_STATE_DRAGGING) {
                        mEndCardViewTime = System.currentTimeMillis();
                        long timeDiff = mEndCardViewTime - mStartCardViewTime;
                        // if viewed for more than 100 ms send the event
                        if (timeDiff > BraveNewsUtils.BRAVE_NEWS_VIEWD_CARD_TIME) {
                            if (firstCompletelyVisibleItemPosition > 0) {
                                SharedPreferencesManager.getInstance().writeInt(
                                        Integer.toString(BraveActivity.getBraveActivity()
                                                                 .getActivityTab()
                                                                 .getId()),
                                        firstCompletelyVisibleItemPosition);
                            }

                            if (mVisibleCard != null) {
                                if (!mVisibleCard.isViewStatSent()) {
                                    // send viewed cards events
                                    if (mCardType.equals("promo")) {
                                        if (!mUuid.equals("") && !mCreativeInstanceId.equals("")) {
                                            mBraveNewsController.onPromotedItemView(
                                                    mUuid, mCreativeInstanceId);
                                        }
                                    } else if (mCardType.equals("displayad")) {
                                        if (mUuid != null && mCreativeInstanceId != null) {
                                            if (!mUuid.equals("")
                                                    && !mCreativeInstanceId.equals("")) {
                                                mBraveNewsController.onDisplayAdView(
                                                        mUuid, mCreativeInstanceId);
                                            }
                                        }
                                    } else {
                                        mmViewedNewsCardsCount++;
                                        SharedPreferencesManager.getInstance().writeInt(
                                                "mViewedNewsCardsCount_"
                                                        + BraveActivity.getBraveActivity()
                                                                  .getActivityTab()
                                                                  .getId(),
                                                mmViewedNewsCardsCount);

                                        if (mmViewedNewsCardsCount > 0) {
                                            mBraveNewsController.onSessionCardViewsCountChanged(
                                                    (short) mmViewedNewsCardsCount);
                                        }
                                    }
                                    mVisibleCard.setViewStatSent(true);
                                }
                            }
                        }
                    }

                    if (newState == RecyclerView.SCROLL_STATE_IDLE) {
                        mStartCardViewTime = System.currentTimeMillis();
                        int firstVisibleItemPosition =
                                linearLayoutManager.findFirstVisibleItemPosition();

                        int lastVisibleItemPosition =
                                linearLayoutManager.findLastVisibleItemPosition();

                        mFeedHash = SharedPreferencesManager.getInstance().readString(
                                BravePreferenceKeys.BRAVE_NEWS_FEED_HASH, "");

                        //@TODO alex optimize feed availability check
                        mBraveNewsController.isFeedUpdateAvailable(
                                mFeedHash, isNewsFeedAvailable -> {
                                    if (isNewsFeedAvailable) {
                                        if (mNewContentButton != null) {
                                            mNewContentButton.setVisibility(View.VISIBLE);
                                        }
                                    }
                                });

                        for (int viewPosition = firstVisibleItemPosition;
                                viewPosition <= lastVisibleItemPosition; viewPosition++) {
                            View itemView = manager.findViewByPosition(viewPosition);
                            int visiblePercentage = (int) getVisibleHeightPercentage(itemView);
                            if (visiblePercentage >= MINIMUM_VISIBLE_HEIGHT_THRESHOLD) {
                                mVisibleCard = mNewsItemsFeedCard.get(viewPosition);
                                // get params for view PROMOTED_ARTICLE
                                if (mVisibleCard.getCardType() == CardType.PROMOTED_ARTICLE) {
                                    mItemPosition = viewPosition;
                                    mCreativeInstanceId =
                                            BraveNewsUtils.getPromotionIdItem(mVisibleCard);
                                    mUuid = mVisibleCard.getUuid();
                                    mCardType = "promo";
                                }
                                // get params for view DISPLAY_AD
                                if (mVisibleCard.getCardType() == CardType.DISPLAY_AD) {
                                    mItemPosition = viewPosition;
                                    DisplayAd currentDisplayAd = NTPUtil.getsCurrentDisplayAd();
                                    if (currentDisplayAd != null) {
                                        mCreativeInstanceId = currentDisplayAd != null
                                                ? currentDisplayAd.creativeInstanceId
                                                : "";
                                        mUuid = currentDisplayAd != null ? currentDisplayAd.uuid
                                                                         : "";
                                        mCardType = "displayad";
                                    }
                                }
                            }
                        }
                    }
                }

                @Override
                public void onScrolled(@NonNull RecyclerView recyclerView, int dx, int dy) {
                    super.onScrolled(recyclerView, dx, dy);

                    try {
                        int offset = recyclerView.computeVerticalScrollOffset();
                        mFirstVisibleCard = linearLayoutManager.findFirstVisibleItemPosition();

                        mParentScrollView.post(new Runnable() {
                            @Override
                            public void run() {
                                try {
                                    mParentScrollView.scrollBy(0, offset + 20);
                                } catch (Exception e) {
                                    Log.e("bn", "Exception crashinvestigation e:" + e);
                                }
                            }
                        });

                    } catch (Exception e) {
                        Log.e("bn", "Exception onScrolled:" + e);
                    }
                }
            });
        }

<<<<<<< HEAD

        if (mOptinLayout != null) {
            mOptinClose.setOnClickListener(new View.OnClickListener() {
                @Override
                public void onClick(View v) {
                    SharedPreferences.Editor sharedPreferencesEditor = sharedPreferences.edit();
                    sharedPreferencesEditor.putBoolean(BraveNewsPreferences.PREF_SHOW_OPTIN, false);
                    sharedPreferencesEditor.apply();
                    correctPosition(false);
                    mParentScrollView.scrollTo(0, 0);
                    mImageCreditLayout.setAlpha(1.0f);
                }
            });

            mOptinLearnMore.setOnClickListener(new View.OnClickListener() {
                @Override
                public void onClick(View v) {
                    Intent browserIntent =
                            new Intent(Intent.ACTION_VIEW, Uri.parse("http://www.brave.com"));
                    browserIntent.addFlags(Intent.FLAG_ACTIVITY_NEW_TASK);
                    mActivity.startActivity(browserIntent);
                }
            });

            mOptinButton.setOnClickListener(new View.OnClickListener() {
                @Override
                public void onClick(View v) {
                    mOptinButton.setClickable(false);
                    mOptinText.setVisibility(View.INVISIBLE);
                    mLoadingView.setVisibility(View.VISIBLE);

                    SharedPreferences.Editor sharedPreferencesEditor = sharedPreferences.edit();
                    sharedPreferencesEditor.putBoolean(BraveNewsPreferences.PREF_SHOW_OPTIN, false);
                    sharedPreferencesEditor.apply();
                    BravePrefServiceBridge.getInstance().setNewsOptIn(true);
                    BravePrefServiceBridge.getInstance().setShowNews(true);
                    if (BraveActivity.getBraveActivity() != null) {
                        BraveActivity.getBraveActivity().inflateNewsSettingsBar();
                        mSettingsBar =
                                (LinearLayout) mCompositorView.findViewById(R.id.news_settings_bar);
                    }

                    getFeed();
                }
            });
=======
        if (mOptinLayout != null) {
            mOptinClose.setOnClickListener(new View.OnClickListener() {
                @Override
                public void onClick(View v) {
                    SharedPreferences.Editor sharedPreferencesEditor = sharedPreferences.edit();
                    sharedPreferencesEditor.putBoolean(BraveNewsPreferences.PREF_SHOW_OPTIN, false);
                    sharedPreferencesEditor.apply();
                    correctPosition(false);
                    mParentScrollView.scrollTo(0, 0);
                    mImageCreditLayout.setAlpha(1.0f);
                }
            });

            mOptinLearnMore.setOnClickListener(new View.OnClickListener() {
                @Override
                public void onClick(View v) {
                    Intent browserIntent =
                            new Intent(Intent.ACTION_VIEW, Uri.parse("http://www.brave.com"));
                    browserIntent.addFlags(Intent.FLAG_ACTIVITY_NEW_TASK);
                    mActivity.startActivity(browserIntent);
                }
            });

            mOptinButton.setOnClickListener(new View.OnClickListener() {
                @Override
                public void onClick(View v) {
                    mOptinButton.setClickable(false);
                    mOptinText.setVisibility(View.INVISIBLE);
                    mLoadingView.setVisibility(View.VISIBLE);

                    SharedPreferences.Editor sharedPreferencesEditor = sharedPreferences.edit();
                    sharedPreferencesEditor.putBoolean(BraveNewsPreferences.PREF_SHOW_OPTIN, false);
                    sharedPreferencesEditor.apply();
                    BravePrefServiceBridge.getInstance().setNewsOptIn(true);
                    BravePrefServiceBridge.getInstance().setShowNews(true);
                    if (BraveActivity.getBraveActivity() != null) {
                        BraveActivity.getBraveActivity().inflateNewsSettingsBar();
                        mSettingsBar =
                                (LinearLayout) mCompositorView.findViewById(R.id.news_settings_bar);
                    }

                    getFeed();
                }
            });
>>>>>>> 27effb9e
        }
    }

    private double getVisibleHeightPercentage(View view) {
        Rect itemRect = new Rect();
        double viewVisibleHeightPercentage = 0;
        if (view != null) {
            view.getLocalVisibleRect(itemRect);

            // Find the height of the item.
            double visibleHeight = itemRect.height();
            double height = view.getMeasuredHeight();

            viewVisibleHeightPercentage = ((visibleHeight / height) * 100);
        }

        return viewVisibleHeightPercentage;
    }

    private void setFeed() {
        mFeedSpinner.setVisibility(View.GONE);
<<<<<<< HEAD
        if (mOptinLayout != null){
=======
        if (mOptinLayout != null) {
>>>>>>> 27effb9e
            mOptinLayout.setVisibility(View.GONE);
        }

        mContainer.setVisibility(View.VISIBLE);
        mRecyclerView.setVisibility(View.VISIBLE);

<<<<<<< HEAD
        if (mNewsItemsFeedCard != null && mNewsItemsFeedCard.size() > 0){
=======
        if (mNewsItemsFeedCard != null && mNewsItemsFeedCard.size() > 0) {
>>>>>>> 27effb9e
            mAdapterFeedCard.notifyItemRangeInserted(0, mNewsItemsFeedCard.size());
        }

        try {
            mParentScrollView.scrollTo(0, 0);
        } catch (Exception e) {
            Log.e("bn", "Exception processfeed e:" + e);
        }

        isScrolled = true;
    }

    private void processFeed() {
        mFeedSpinner.setVisibility(View.GONE);
<<<<<<< HEAD
        if (mOptinLayout != null){
=======
        if (mOptinLayout != null) {
>>>>>>> 27effb9e
            mOptinLayout.setVisibility(View.GONE);
        }

        mContainer.setVisibility(View.VISIBLE);
        mRecyclerView.setVisibility(View.VISIBLE);

<<<<<<< HEAD
        // mAdapterFeedCard.notifyItemRangeChanged(0, mAdapterFeedCard.getItemCount());
=======
>>>>>>> 27effb9e
        mAdapterFeedCard.notifyItemRangeInserted(0, mNewsItemsFeedCard.size());

        try {
            mParentScrollView.scrollTo(0, 0);
        } catch (Exception e) {
            Log.e("bn", "Exception processfeed e:" + e);
        }

        isScrolled = true;
    }

    @Override
    public void initialize(NewTabPageManager manager, Activity activity,
            TileGroup.Delegate tileGroupDelegate, boolean searchProviderHasLogo,
            boolean searchProviderIsGoogle, FeedSurfaceScrollDelegate scrollDelegate,
            ContextMenuManager contextMenuManager, UiConfig uiConfig, Supplier<Tab> tabProvider,
            ActivityLifecycleDispatcher lifecycleDispatcher, NewTabPageUma uma, boolean isIncognito,
            WindowAndroid windowAndroid) {
        super.initialize(manager, activity, tileGroupDelegate, searchProviderHasLogo,
                searchProviderIsGoogle, scrollDelegate, contextMenuManager, uiConfig, tabProvider,
                lifecycleDispatcher, uma, isIncognito, windowAndroid);

        assert (activity instanceof BraveActivity);
        mActivity = activity;
        ((BraveActivity) mActivity).dismissShieldsTooltip();
    }

    private void showNTPImage(NTPImage ntpImage) {
        Display display = mActivity.getWindowManager().getDefaultDisplay();
        Point size = new Point();
        display.getSize(size);
        NTPUtil.updateOrientedUI(mActivity, this, size, ntpImage);
        ImageView mSponsoredLogo = (ImageView) findViewById(R.id.sponsored_logo);
        FloatingActionButton mSuperReferralLogo = (FloatingActionButton) findViewById(R.id.super_referral_logo);
        TextView mCreditText = (TextView) findViewById(R.id.credit_text);
        mNtpImageGlobal = ntpImage;
        if (ntpImage instanceof Wallpaper
                && NTPUtil.isReferralEnabled()
                && Build.VERSION.SDK_INT >= Build.VERSION_CODES.M) {
            setBackgroundImage(ntpImage);
            mSuperReferralLogo.setVisibility(View.VISIBLE);
            mCreditText.setVisibility(View.GONE);
            int floatingButtonIcon = R.drawable.ic_qr_code;
            mSuperReferralLogo.setImageResource(floatingButtonIcon);
            int floatingButtonIconColor =
                    GlobalNightModeStateProviderHolder.getInstance().isInNightMode()
                    ? android.R.color.white
                    : android.R.color.black;
            ImageViewCompat.setImageTintList(
                    mSuperReferralLogo, ColorStateList.valueOf(floatingButtonIconColor));
            mSuperReferralLogo.setOnClickListener(new View.OnClickListener() {
                @Override
                public void onClick(View view) {
                    QRCodeShareDialogFragment mQRCodeShareDialogFragment =
                            new QRCodeShareDialogFragment();
                    mQRCodeShareDialogFragment.setQRCodeText(
                            BRAVE_REF_URL + mNTPBackgroundImagesBridge.getSuperReferralCode());
                    mQRCodeShareDialogFragment.show(
                            ((BraveActivity) mActivity).getSupportFragmentManager(),
                            "QRCodeShareDialogFragment");
                }
            });
        } else if (UserPrefs.get(Profile.getLastUsedRegularProfile()).getBoolean(
                       BravePref.NEW_TAB_PAGE_SHOW_BACKGROUND_IMAGE)
                   && sponsoredTab != null
                   && NTPUtil.shouldEnableNTPFeature()) {
            setBackgroundImage(ntpImage);
            if (ntpImage instanceof BackgroundImage) {
                BackgroundImage backgroundImage = (BackgroundImage) ntpImage;
                mSponsoredLogo.setVisibility(View.GONE);
                mSuperReferralLogo.setVisibility(View.GONE);

                if (backgroundImage.getImageCredit() != null) {
                    String imageCreditStr = String.format(getResources().getString(R.string.photo_by, backgroundImage.getImageCredit().getName()));

                    SpannableStringBuilder spannableString = new SpannableStringBuilder(imageCreditStr);
                    spannableString.setSpan(
                        new android.text.style.StyleSpan(android.graphics.Typeface.BOLD),
                        ((imageCreditStr.length() - 1)
                         - (backgroundImage.getImageCredit().getName().length() - 1)),
                        imageCreditStr.length(), Spannable.SPAN_EXCLUSIVE_EXCLUSIVE);

                    mCreditText.setText(spannableString);
                    mCreditText.setVisibility(View.VISIBLE);

                    mCreditText.setOnClickListener(new View.OnClickListener() {
                        @Override
                        public void onClick(View view) {
                            if (backgroundImage.getImageCredit() != null) {
                                TabUtils.openUrlInSameTab(
                                        backgroundImage.getImageCredit().getUrl());
                            }
                        }
                    });
                }
            }
        }
    }

    private void setBackgroundImage(NTPImage ntpImage) {
        mBgImageView = (ImageView) findViewById(R.id.bg_image_view);
        mBgImageView.setScaleType(ImageView.ScaleType.MATRIX);

        ViewTreeObserver observer = mBgImageView.getViewTreeObserver();
        observer.addOnGlobalLayoutListener(new ViewTreeObserver.OnGlobalLayoutListener() {
            @Override
            public void onGlobalLayout() {
                mWorkerTask =
                        new FetchWallpaperWorkerTask(ntpImage, mBgImageView.getMeasuredWidth(),
                                mBgImageView.getMeasuredHeight(), wallpaperRetrievedCallback);
                mWorkerTask.executeOnExecutor(AsyncTask.THREAD_POOL_EXECUTOR);

                mBgImageView.getViewTreeObserver().removeOnGlobalLayoutListener(this);
            }
        });
    }

    private void checkForNonDisruptiveBanner(NTPImage ntpImage) {
        int brOption = NTPUtil.checkForNonDisruptiveBanner(ntpImage, sponsoredTab);
        if (SponsoredImageUtil.BR_INVALID_OPTION != brOption && !NTPUtil.isReferralEnabled()
                && ((!BraveAdsNativeHelper.nativeIsBraveAdsEnabled(
                             Profile.getLastUsedRegularProfile())
                            && BraveRewardsHelper.shouldShowBraveRewardsOnboardingModal())
                        || BraveAdsNativeHelper.nativeIsBraveAdsEnabled(
                                Profile.getLastUsedRegularProfile()))) {
            NTPUtil.showNonDisruptiveBanner((BraveActivity) mActivity, this, brOption,
                                             sponsoredTab, newTabPageListener);
        }
    }

    private void checkAndShowNTPImage(boolean isReset) {
        NTPImage ntpImage = sponsoredTab.getTabNTPImage(isReset);
        if (ntpImage == null) {
            sponsoredTab.setNTPImage(SponsoredImageUtil.getBackgroundImage());
        } else if (ntpImage instanceof Wallpaper) {
            Wallpaper mWallpaper = (Wallpaper) ntpImage;
            if (mWallpaper == null) {
                sponsoredTab.setNTPImage(SponsoredImageUtil.getBackgroundImage());
            }
        }
        checkForNonDisruptiveBanner(ntpImage);
        showNTPImage(ntpImage);
    }

    private void initilizeSponsoredTab() {
        if (TabAttributes.from(getTab()).get(String.valueOf(getTabImpl().getId())) == null) {
            SponsoredTab mSponsoredTab = new SponsoredTab(mNTPBackgroundImagesBridge);
            TabAttributes.from(getTab()).set(String.valueOf(getTabImpl().getId()), mSponsoredTab);
        }
        sponsoredTab = TabAttributes.from(getTab()).get(String.valueOf((getTabImpl()).getId()));
        if (shouldShowSuperReferral()) mNTPBackgroundImagesBridge.getTopSites();
    }

    private NewTabPageListener newTabPageListener = new NewTabPageListener() {
        @Override
        public void updateInteractableFlag(boolean isBottomSheet) {
            isFromBottomSheet = isBottomSheet;
        }

        @Override
        public void updateNTPImage() {
            if (sponsoredTab == null) {
                initilizeSponsoredTab();
            }
            checkAndShowNTPImage(false);
            mParentScrollView = (ScrollView) mNtpContent.getParent();
            ViewGroup rootView = (ViewGroup) mParentScrollView.getParent();
            CompositorViewHolder compositorView = (CompositorViewHolder) rootView.getParent();
            final int childCount = compositorView.getChildCount();
        }

        @Override
        public void updateTopSites(List<TopSite> topSites) {
            new AsyncTask<List<TopSiteTable>>() {
                @Override
                protected List<TopSiteTable> doInBackground() {
                    for (TopSite topSite : topSites) {
                        mDatabaseHelper.insertTopSite(topSite);
                    }
                    return mDatabaseHelper.getAllTopSites();
                }

                @Override
                protected void onPostExecute(List<TopSiteTable> topSites) {
                    assert ThreadUtils.runningOnUiThread();
                    if (isCancelled()) return;

                    loadTopSites(topSites);
                }
            }.executeOnExecutor(AsyncTask.THREAD_POOL_EXECUTOR);
        }

    };

    private NTPBackgroundImagesBridge.NTPBackgroundImageServiceObserver mNTPBackgroundImageServiceObserver = new NTPBackgroundImagesBridge.NTPBackgroundImageServiceObserver() {
        @Override
        public void onUpdated() {
            if (NTPUtil.isReferralEnabled()) {
                checkAndShowNTPImage(true);
                if (shouldShowSuperReferral()) {
                    mNTPBackgroundImagesBridge.getTopSites();
                }
            }
        } 
    };

    private FetchWallpaperWorkerTask.WallpaperRetrievedCallback wallpaperRetrievedCallback = new FetchWallpaperWorkerTask.WallpaperRetrievedCallback() {
        @Override
        public void bgWallpaperRetrieved(Bitmap bgWallpaper) {
            if (ChromeFeatureList.isEnabled(BraveFeatureList.BRAVE_NEWS)) {
                if (BraveActivity.getBraveActivity() != null) {
                    BitmapDrawable bgWallpaperDrawable = new BitmapDrawable(bgWallpaper);
                    BraveActivity.getBraveActivity().setBackground(bgWallpaperDrawable);
                }

                mParentScrollView = (ScrollView) mNtpContent.getParent();
                ViewGroup rootView = (ViewGroup) mParentScrollView.getParent();
                ViewGroup coordinator = (ViewGroup) rootView.getParent();

                CompositorViewHolder compositorView = (CompositorViewHolder) rootView.getParent();

                try {
                    if (BraveActivity.getBraveActivity() != null
                            && BraveActivity.getBraveActivity().getActivityTab() != null) {
                        if (UrlUtilities.isNTPUrl(BraveActivity.getBraveActivity()
                                                          .getActivityTab()
                                                          .getUrl()
                                                          .getSpec())) {
                            if (compositorView.getChildAt(2).getId() == R.id.news_settings_bar) {
                                mSettingsBar = (LinearLayout) compositorView.getChildAt(2);
                                mSettingsBar.setVisibility(View.VISIBLE);
                                mSettingsBar.setAlpha(0f);
                            }

                            if (compositorView.getChildAt(3).getId()
                                    == R.id.new_content_layout_id) {
                                mNewContentButton = (RelativeLayout) compositorView.getChildAt(3);
                            }
                        }
                    }
                } catch (Exception e) {
                    Log.e("bn", "crashinvestigation exception: " + e.getMessage());
                }

            } else {
                mBgImageView.setImageBitmap(bgWallpaper);
            }
        }

        @Override
        public void logoRetrieved(Wallpaper mWallpaper, Bitmap logoWallpaper) {
            if (!NTPUtil.isReferralEnabled()) {
                FloatingActionButton mSuperReferralLogo = (FloatingActionButton) findViewById(R.id.super_referral_logo);
                mSuperReferralLogo.setVisibility(View.GONE);

                ImageView sponsoredLogo = (ImageView) findViewById(R.id.sponsored_logo);
                sponsoredLogo.setVisibility(View.VISIBLE);
                sponsoredLogo.setImageBitmap(logoWallpaper);
                sponsoredLogo.setOnClickListener(new View.OnClickListener() {
                    @Override
                    public void onClick(View view) {
                        if (mWallpaper.getLogoDestinationUrl() != null) {
                            TabUtils.openUrlInSameTab(mWallpaper.getLogoDestinationUrl());
                            mNTPBackgroundImagesBridge.wallpaperLogoClicked(mWallpaper);
                        }
                    }
                });
            }
        }
    };

    private void loadTopSites(List<TopSiteTable> topSites) {
        superReferralSitesLayout = new LinearLayout(mActivity);
        superReferralSitesLayout.setWeightSum(1f);
        superReferralSitesLayout.setOrientation(LinearLayout.HORIZONTAL);
        superReferralSitesLayout.setBackgroundColor(
                mActivity.getResources().getColor(R.color.topsite_bg_color));

        LayoutInflater inflater = (LayoutInflater) mActivity.getSystemService(Context.LAYOUT_INFLATER_SERVICE);

        for (TopSiteTable topSite : topSites) {
            final View view = inflater.inflate(R.layout.suggestions_tile_view, null);

            TextView tileViewTitleTv = view.findViewById(R.id.tile_view_title);
            tileViewTitleTv.setText(topSite.getName());
            tileViewTitleTv.setTextColor(getResources().getColor(android.R.color.black));

            ImageView iconIv = view.findViewById(R.id.tile_view_icon);
            if (NTPUtil.imageCache.get(topSite.getDestinationUrl()) == null) {
                NTPUtil.imageCache.put(topSite.getDestinationUrl(), new java.lang.ref.SoftReference(NTPUtil.getTopSiteBitmap(topSite.getImagePath())));
            }
            iconIv.setImageBitmap(NTPUtil.imageCache.get(topSite.getDestinationUrl()).get());
            iconIv.setBackgroundColor(mActivity.getResources().getColor(android.R.color.white));
            iconIv.setClickable(false);

            view.setOnClickListener(new View.OnClickListener() {
                @Override
                public void onClick(View view) {
                    TabUtils.openUrlInSameTab(topSite.getDestinationUrl());
                }
            });

            view.setPadding(0, dpToPx(mActivity, 12), 0, 0);

            LinearLayout.LayoutParams layoutParams = new LinearLayout.LayoutParams(0, LinearLayout.LayoutParams.MATCH_PARENT);
            layoutParams.weight = 0.25f;
            layoutParams.gravity = Gravity.CENTER;
            view.setLayoutParams(layoutParams);
            view.setOnCreateContextMenuListener(new View.OnCreateContextMenuListener() {
                @Override
                public void onCreateContextMenu(ContextMenu menu, View v, ContextMenu.ContextMenuInfo menuInfo) {
                    menu.add(R.string.contextmenu_open_in_new_tab).setOnMenuItemClickListener(new MenuItem.OnMenuItemClickListener() {
                        @Override
                        public boolean onMenuItemClick(MenuItem item) {
                            TabUtils.openUrlInNewTab(false, topSite.getDestinationUrl());
                            return true;
                        }
                    });
                    menu.add(R.string.contextmenu_open_in_incognito_tab).setOnMenuItemClickListener(new MenuItem.OnMenuItemClickListener() {
                        @Override
                        public boolean onMenuItemClick(MenuItem item) {
                            TabUtils.openUrlInNewTab(true, topSite.getDestinationUrl());
                            return true;
                        }
                    });
                    menu.add(R.string.contextmenu_save_link).setOnMenuItemClickListener(new MenuItem.OnMenuItemClickListener() {
                        @Override
                        public boolean onMenuItemClick(MenuItem item) {
                            if (getTab() != null) {
                                OfflinePageBridge.getForProfile(mProfile).scheduleDownload(getTab().getWebContents(),
                                        OfflinePageBridge.NTP_SUGGESTIONS_NAMESPACE, topSite.getDestinationUrl(), DownloadUiActionFlags.ALL);
                            } else {
                                RequestCoordinatorBridge.getForProfile(mProfile).savePageLater(
                                    topSite.getDestinationUrl(), OfflinePageBridge.NTP_SUGGESTIONS_NAMESPACE, true /* userRequested */);
                            }
                            return true;
                        }
                    });
                    menu.add(R.string.remove).setOnMenuItemClickListener(new MenuItem.OnMenuItemClickListener() {
                        @Override
                        public boolean onMenuItemClick(MenuItem item) {
                            NTPUtil.imageCache.remove(topSite.getDestinationUrl());
                            mDatabaseHelper.deleteTopSite(topSite.getDestinationUrl());
                            NTPUtil.addToRemovedTopSite(topSite.getDestinationUrl());
                            superReferralSitesLayout.removeView(view);
                            return true;
                        }
                    });
                }
            });
            superReferralSitesLayout.addView(view);
        }
        showWidgets();
    }

    public void setTab(Tab tab) {
        mTab = tab;
    }

    private Tab getTab() {
        assert mTab != null;
        return mTab;
    }

    private TabImpl getTabImpl() {
        return (TabImpl) getTab();
    }

    private void updateAndShowIndicators(int position) {
        indicatorLayout.removeAllViews();
        for (int i = 0; i < ntpWidgetAdapter.getCount(); i++) {
            TextView dotTextView = new TextView(mActivity);
            dotTextView.setText(Html.fromHtml("&#9679;"));
            dotTextView.setTextColor(getResources().getColor(android.R.color.white));
            dotTextView.setTextSize(8);
            if (position == i) {
                dotTextView.setAlpha(1.0f);
            } else {
                dotTextView.setAlpha(0.4f);
            }
            indicatorLayout.addView(dotTextView);
        }
    }

    // NTP related methods
    private NTPWidgetAdapter.NTPWidgetListener ntpWidgetListener =
            new NTPWidgetAdapter.NTPWidgetListener() {
                @Override
                public void onMenuEdit() {
                    cancelTimer();
                    openWidgetStack();
                }

                @Override
                public void onMenuRemove(int position, boolean isBinanceWidget) {
                    if (isBinanceWidget) {
                        mBinanceNativeWorker.revokeToken();
                        BinanceWidgetManager.getInstance().setBinanceAccountBalance("");
                        BinanceWidgetManager.getInstance().setUserAuthenticationForBinance(false);
                        if (cryptoWidgetBottomSheetDialogFragment != null) {
                            cryptoWidgetBottomSheetDialogFragment.dismiss();
                        }
                    }

                    if (BraveActivity.getBraveActivity() != null 
                        && BraveActivity.getBraveActivity().getActivityTab() != null 
                        && !UserPrefs.get(Profile.getLastUsedRegularProfile())
                            .getBoolean(BravePref.NEW_TAB_PAGE_SHOW_BACKGROUND_IMAGE)
                        && NTPWidgetManager.getInstance().getUsedWidgets().size() <= 0) {
                        BraveActivity.getBraveActivity().getActivityTab().reloadIgnoringCache();
                    } else {
                        showWidgets();
                    }
                }

                @Override
                public void onMenuLearnMore() {
                    TabUtils.openUrlInSameTab(BRAVE_BINANCE);
                }

                @Override
                public void onMenuRefreshData() {
                    mBinanceNativeWorker.getAccountBalances();
                }

                @Override
                public void onMenuDisconnect() {
                    mBinanceNativeWorker.revokeToken();
                    BinanceWidgetManager.getInstance().setBinanceAccountBalance("");
                    BinanceWidgetManager.getInstance().setUserAuthenticationForBinance(false);
                    if (cryptoWidgetBottomSheetDialogFragment != null) {
                        cryptoWidgetBottomSheetDialogFragment.dismiss();
                    }
                    // Reset binance widget to connect page
                    showWidgets();
                }
            };

    private BinanceObserver mBinanaceObserver = new BinanceObserver() {
        @Override
        public void OnGetAccessToken(boolean isSuccess) {
            BinanceWidgetManager.getInstance().setUserAuthenticationForBinance(isSuccess);
            if (isSuccess) {
                mBinanceNativeWorker.getAccountBalances();
                if (bianceDisconnectLayout != null) {
                    bianceDisconnectLayout.setVisibility(View.GONE);
                }
                if (binanceWidgetProgress != null) {
                    binanceWidgetProgress.setVisibility(View.VISIBLE);
                }
            }
        };

        @Override
        public void OnGetAccountBalances(String jsonBalances, boolean isSuccess) {
            if (InternetConnection.isNetworkAvailable(mActivity)) {
                if (!isSuccess) {
                    BinanceWidgetManager.getInstance().setUserAuthenticationForBinance(isSuccess);
                    if (cryptoWidgetBottomSheetDialogFragment != null) {
                        cryptoWidgetBottomSheetDialogFragment.dismiss();
                    }
                } else {
                    if (jsonBalances != null && !TextUtils.isEmpty(jsonBalances)) {
                        BinanceWidgetManager.getInstance().setBinanceAccountBalance(jsonBalances);
                    }
                    try {
                        BinanceWidgetManager.binanceAccountBalance = new BinanceAccountBalance(
                                BinanceWidgetManager.getInstance().getBinanceAccountBalance());
                    } catch (JSONException e) {
                        Log.e("NTP", e.getMessage());
                    }
                }
            }
            // Reset binance widget to connect page
            showWidgets();
        };
    };

    // start timer function
    public void startTimer() {
        if (countDownTimer == null) {
            countDownTimer = new Timer();
            final Handler handler = new Handler();
            countDownTimer.scheduleAtFixedRate(new TimerTask() {
                @Override
                public void run() {
                    handler.post(new Runnable() {
                        @Override
                        public void run() {
                            if (BinanceWidgetManager.getInstance()
                                            .isUserAuthenticatedForBinance()) {
                                mBinanceNativeWorker.getAccountBalances();
                            }
                        }
                    });
                }
            }, 0, 30000);
        }
    }

    // cancel timer
    public void cancelTimer() {
        if (countDownTimer != null) {
            countDownTimer.cancel();
            countDownTimer.purge();
            countDownTimer = null;
        }
    }

    public void openWidgetStack() {
        final FragmentManager fm = ((BraveActivity) mActivity).getSupportFragmentManager();
        Fragment auxiliary = new Fragment() {
            @Override
            public void onActivityResult(int requestCode, int resultCode, Intent data) {
                super.onActivityResult(requestCode, resultCode, data);
                fm.beginTransaction().remove(this).commit();
                if (requestCode == NTP_WIDGET_STACK_CODE) {
                    showWidgets();
                }
            }
        };
        fm.beginTransaction().add(auxiliary, "FRAGMENT_TAG").commit();
        fm.executePendingTransactions();

        Intent ntpWidgetStackActivityIntent = new Intent(mActivity, NTPWidgetStackActivity.class);
        ntpWidgetStackActivityIntent.putExtra(NTPWidgetStackActivity.FROM_SETTINGS, false);
        auxiliary.startActivityForResult(ntpWidgetStackActivityIntent, NTP_WIDGET_STACK_CODE);
    }

    @Override
    public void onTileCountChanged() {
        if (mTopsiteErrorMessage == null) {
            return;
        }

        boolean showPlaceholder =
                mTileGroup != null && mTileGroup.hasReceivedData() && mTileGroup.isEmpty();
        if (!showPlaceholder) {
            mTopsiteErrorMessage.setVisibility(View.GONE);
        } else {
            mTopsiteErrorMessage.setVisibility(View.VISIBLE);
        }
    }

    @Override
    public void onConnectionError(MojoException e) {
        if (mBraveNewsController != null) {
            mBraveNewsController.close();
        }
        mBraveNewsController = null;
        InitBraveNewsController();
    }

    private void InitBraveNewsController() {
        if (mBraveNewsController != null) {
            return;
        }

        mBraveNewsController =
                BraveNewsControllerFactory.getInstance().getBraveNewsController(this);
    }

    public void onCryptoWidgetBottomSheetDialogDismiss() {
        startTimer();
    }
}<|MERGE_RESOLUTION|>--- conflicted
+++ resolved
@@ -820,11 +820,7 @@
         mIsShowNewsOn = BravePrefServiceBridge.getInstance().getShowNews();
         if (!mIsShowNewsOn) {
             correctPosition(false);
-<<<<<<< HEAD
-            if (mRecyclerView != null){
-=======
             if (mRecyclerView != null) {
->>>>>>> 27effb9e
                 mRecyclerView.setVisibility(View.GONE);
             }
             mImageCreditLayout.setAlpha(1.0f);
@@ -874,11 +870,7 @@
                 new BraveNewsAdapterFeedCard(mActivity, mNewsItemsFeedCard, mBraveNewsController);
         mRecyclerView.setAdapter(mAdapterFeedCard);
 
-<<<<<<< HEAD
-        if (mOptinLayout != null){
-=======
         if (mOptinLayout != null) {
->>>>>>> 27effb9e
             mLoadingView.setVisibility(View.GONE);
             mOptinLayout.setVisibility(View.GONE);
         }
@@ -888,11 +880,7 @@
         mCompositorView = (CompositorViewHolder) rootView.getParent();
 
         mImageCreditLayout = findViewById(R.id.image_credit_layout);
-<<<<<<< HEAD
-        
-=======
-
->>>>>>> 27effb9e
+
         SharedPreferences sharedPreferences = ContextUtils.getAppSharedPreferences();
 
         mIsNewsOn = BravePrefServiceBridge.getInstance().getNewsOptIn();
@@ -902,11 +890,7 @@
         if (!mIsNewsOn || (!mIsNewsOn && mIsShowOptin)) {
             mOptinLayout.setVisibility(View.VISIBLE);
         } else if (mIsShowNewsOn) {
-<<<<<<< HEAD
-            if (mOptinLayout != null){
-=======
             if (mOptinLayout != null) {
->>>>>>> 27effb9e
                 mOptinLayout.setVisibility(View.GONE);
             }
             mParentLayout.removeView(mOptinLayout);
@@ -963,11 +947,7 @@
                 }
             }
         } else {
-<<<<<<< HEAD
-            if (mOptinLayout != null){
-=======
             if (mOptinLayout != null) {
->>>>>>> 27effb9e
                 mOptinLayout.setVisibility(View.GONE);
             }
         }
@@ -1226,8 +1206,6 @@
             });
         }
 
-<<<<<<< HEAD
-
         if (mOptinLayout != null) {
             mOptinClose.setOnClickListener(new View.OnClickListener() {
                 @Override
@@ -1272,52 +1250,6 @@
                     getFeed();
                 }
             });
-=======
-        if (mOptinLayout != null) {
-            mOptinClose.setOnClickListener(new View.OnClickListener() {
-                @Override
-                public void onClick(View v) {
-                    SharedPreferences.Editor sharedPreferencesEditor = sharedPreferences.edit();
-                    sharedPreferencesEditor.putBoolean(BraveNewsPreferences.PREF_SHOW_OPTIN, false);
-                    sharedPreferencesEditor.apply();
-                    correctPosition(false);
-                    mParentScrollView.scrollTo(0, 0);
-                    mImageCreditLayout.setAlpha(1.0f);
-                }
-            });
-
-            mOptinLearnMore.setOnClickListener(new View.OnClickListener() {
-                @Override
-                public void onClick(View v) {
-                    Intent browserIntent =
-                            new Intent(Intent.ACTION_VIEW, Uri.parse("http://www.brave.com"));
-                    browserIntent.addFlags(Intent.FLAG_ACTIVITY_NEW_TASK);
-                    mActivity.startActivity(browserIntent);
-                }
-            });
-
-            mOptinButton.setOnClickListener(new View.OnClickListener() {
-                @Override
-                public void onClick(View v) {
-                    mOptinButton.setClickable(false);
-                    mOptinText.setVisibility(View.INVISIBLE);
-                    mLoadingView.setVisibility(View.VISIBLE);
-
-                    SharedPreferences.Editor sharedPreferencesEditor = sharedPreferences.edit();
-                    sharedPreferencesEditor.putBoolean(BraveNewsPreferences.PREF_SHOW_OPTIN, false);
-                    sharedPreferencesEditor.apply();
-                    BravePrefServiceBridge.getInstance().setNewsOptIn(true);
-                    BravePrefServiceBridge.getInstance().setShowNews(true);
-                    if (BraveActivity.getBraveActivity() != null) {
-                        BraveActivity.getBraveActivity().inflateNewsSettingsBar();
-                        mSettingsBar =
-                                (LinearLayout) mCompositorView.findViewById(R.id.news_settings_bar);
-                    }
-
-                    getFeed();
-                }
-            });
->>>>>>> 27effb9e
         }
     }
 
@@ -1339,22 +1271,14 @@
 
     private void setFeed() {
         mFeedSpinner.setVisibility(View.GONE);
-<<<<<<< HEAD
-        if (mOptinLayout != null){
-=======
         if (mOptinLayout != null) {
->>>>>>> 27effb9e
             mOptinLayout.setVisibility(View.GONE);
         }
 
         mContainer.setVisibility(View.VISIBLE);
         mRecyclerView.setVisibility(View.VISIBLE);
 
-<<<<<<< HEAD
-        if (mNewsItemsFeedCard != null && mNewsItemsFeedCard.size() > 0){
-=======
         if (mNewsItemsFeedCard != null && mNewsItemsFeedCard.size() > 0) {
->>>>>>> 27effb9e
             mAdapterFeedCard.notifyItemRangeInserted(0, mNewsItemsFeedCard.size());
         }
 
@@ -1369,21 +1293,13 @@
 
     private void processFeed() {
         mFeedSpinner.setVisibility(View.GONE);
-<<<<<<< HEAD
-        if (mOptinLayout != null){
-=======
         if (mOptinLayout != null) {
->>>>>>> 27effb9e
             mOptinLayout.setVisibility(View.GONE);
         }
 
         mContainer.setVisibility(View.VISIBLE);
         mRecyclerView.setVisibility(View.VISIBLE);
 
-<<<<<<< HEAD
-        // mAdapterFeedCard.notifyItemRangeChanged(0, mAdapterFeedCard.getItemCount());
-=======
->>>>>>> 27effb9e
         mAdapterFeedCard.notifyItemRangeInserted(0, mNewsItemsFeedCard.size());
 
         try {
