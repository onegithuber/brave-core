<?xml version="1.0" encoding="utf-8"?>
<!-- Copyright (c) 2019 The Brave Authors. All rights reserved.
     This Source Code Form is subject to the terms of the Mozilla Public
     License, v. 2.0. If a copy of the MPL was not distributed with this file,
     You can obtain one at http://mozilla.org/MPL/2.0/
-->

<resources>
    <!-- Theme colors -->
    <!-- Overriding chromium theme colors to brave theme colors -->
    <color name="baseline_primary_30">#F0F2FF</color>
    <color name="baseline_primary_80">#FA7250</color>
    <color name="baseline_primary_90">#5B2A23</color>
    <color name="default_text_color_on_accent1_baseline">@color/default_text_color_on_accent1_light</color>
    <color name="dialog_bg_color_dark_baseline">@color/default_bg_color_baseline</color>
    <color name="modern_blue_600">@color/baseline_primary_30</color>

    <!-- Theme colors -->
    <color name="brave_link">#A0A5EB</color>
    <color name="brave_button_pressed">#575CA4</color>

    <color name="onboarding_text_color">#F0F2FF</color>
    <color name="onboarding_bg_color">#1E2029</color>
    <color name="onboarding_timer_color">#478AFF</color>

    <color name="onboarding_progress_start_color">@color/baseline_primary_80</color>
    <color name="onboarding_progress_mid_color">#FF1893</color>
    <color name="onboarding_progress_end_color">#A78AFF</color>

    <color name="onboarding_radio_button_active">#495057</color>

    <color name="onboarding_progressbar_secondary_bg">#212529</color>

    <color name="onboarding_card_bg_color">#1E2029</color>
    <color name="onboarding_card_text_color">#F0F2FF</color>
    <color name="onboarding_negative_button_color">#A0A5EB</color>

    <color name="scan_qr_code_text_color">#F0F2FF</color>
    <color name="scan_qr_code_bg_color">#1E2029</color>
    
    <!-- Day/Night brave wallet colors -->
    <color name="brave_wallet_onboarding_item_background_color">#A1ABBA</color>
    <color name="brave_wallet_day_night_toolbar_icon_color">@android:color/white</color>
    <color name="brave_wallet_day_night_icon_color">#F0F2FF</color>
    <color name="brave_wallet_day_night_negative_ripple_color">#272733</color>
    <color name="brave_wallet_dn_error_text_bg_color">#453e2d</color>
    <color name="brave_wallet_dn_highlight_bg_color">#1F1F27</color>
    <color name="brave_wallet_onboarding_card_view_background">#0D1214</color>
    <color name="brave_wallet_dn_button_color">#C1C4FF</color>

    <!-- Brave wallet 2.0 colors -->
    <color name="brave_wallet_dn_panel_bg">@color/wallet_bg</color>
    <color name="text_disabled">#80EBEEF0</color>
    <color name="text_on_primary">#251491</color>
    <color name="icon_interactive">#7C91FF</color>
    <color name="divider_subtle">#66687B85</color>
    <color name="system_feedback_error">#FFB1B0</color>


    <color name="wallet_onboarding_gradient_start">#1d1d36</color>
    <color name="wallet_onboarding_gradient_center">#131221</color>
    <color name="wallet_onboarding_gradient_end">#070608</color>

    <!-- Text colors -->
    <color name="brave_theme_subtitle_text">#C2C4CF</color>
    <color name="brave_theme_hint_text">#84889C</color>
    <color name="brave_text_button_color">#A0A5EB</color>

    <!-- Set Default Browser colors -->
    <color name="set_default_bottom_sheet_bg_color">#1E2029</color>
    <color name="set_default_text_color">#F0F2FF</color>

    <color name="ad_free_card_cancel_color">#F0F2FF</color>
    <color name="ad_free_card_bg_color">#1E2029</color>

    <!-- Brave news colors -->
    <color name="card_background">#F23B3E4F</color>
    <color name="card_background_solid">#353535</color>
    <!-- <color name="turn_on_button">#737ADE</color> -->
    <color name="news_text_color">@android:color/white</color>
    <color name="news_time_color">#9CD2D5CF</color>
    <color name="news_settings_title_color">#F0F2FF</color>
    <color name="news_settings_subtitle_color">#C2C4CF</color>
    <color name="news_settings_divider_color">#1AFFFFFF</color>
    <color name="news_settings_icon_bg_color">#0DFFFFFF</color>
    <color name="news_settings_following_count_color">#D9F0F2FF</color>
    <color name="news_settings_following_count_bg_color">#1AFFFFFF</color>

    <!-- Sync colors -->
    <color name="brave_sync_bg_color">@android:color/transparent</color>
    <color name="brave_sync_border_color">@color/modern_grey_800</color>
    <color name="brave_sync_bg_secondary_color">#212529</color>

    <color name="container_background">#0d1214</color>
    <color name="divider_interactive">#545ff8</color>
    <color name="systemfeedback_error_icon">#ffb1b0</color>
    <color name="systemfeedback_error_background">#460a10</color>
    <color name="systemfeedback_info_text">#a0cdff</color>
    <color name="systemfeedback_info_icon">#a0cdff</color>
    <color name="systemfeedback_info_background">#072542</color>
    <color name="text_interactive">#7c91ff</color>

    <color name="brave_set_default_dialog_text_color">@android:color/white</color>

    <color name="qr_button_color">@color/modern_grey_800</color>
    <color name="shield_title_color">#F0F2FF</color>
    <color name="shield_text_color">#F0F2FF</color>

    <color name="shield_divider_color">#3B3E4F</color>
    <color name="shield_bg_color">#17171F</color>
    <color name="shield_back_button_tint">#FF7654</color>

    <color name="shield_toggle_button_tint">#F0F2FF</color>
    <color name="shield_toggle_bg_color">#1E2029</color>
    
    <color name="shield_thank_you_icon_color">#F0F2FF</color>

    <color name="filter_title_color">#EDEEF1</color>
    <color name="filter_summary_color">#C2C4CF</color>
    <color name="filter_divider_color">#2E3038</color>
    <color name="add_custom_filter_text_input_stroke_color">#2E3038</color>
    <color name="add_custom_filter_text_input_hint_color">#EDEEF1</color>
    <color name="add_custom_filter_edit_text_hint_color">#C2C4CF</color>
    <color name="add_custom_filter_summary_color">#C2C4CF</color>
    <color name="add_custom_filter_tint_color">#C2C4CF</color>

    <color name="brave_stats_ads_color">#FF7654</color>
    <color name="brave_stats_data_saved_color">#737ADE</color>
    <color name="brave_stats_pager_title_color">#DBDEE2</color>

    <color name="brave_stats_title_color">#84889C</color>
    <color name="brave_stats_text_color">#F0F2FF</color>

    <color name="brave_stats_bg_color">#1E2029</color>
    <color name="brave_stats_bg_color_20_alpha">#33F0F2FF</color>
    <color name="brave_stats_close_button_color">#F0F2FF</color>
    <color name="brave_stats_radio_group_bg">#17171F</color>
    <color name="brave_stats_radio_button_active">#3B3E4F</color>
    <color name="brave_stats_empty_border_color">#072542</color>
    <color name="brave_stats_empty_text_color">#F6F7F8</color>
    <color name="brave_blue_tint_color">#737ADE</color>
    <color name="brave_stats_ic_clock_color">#1075C9</color>

    <color name="wallet_text_color">#F6F7F8</color>
    <color name="wallet_secondary_text_color">#84889C</color>
    <color name="wallet_secondary_layout_text_color">#C2C4CF</color>
    <color name="recovery_phrase_text_color">#1E2029</color>
    <color name="wallet_toolbar_bg_color">#000000</color>
    <color name="wallet_bg">#0D0F14</color>
    <color name="wallet_edittext_outline_color">#3B3E4F</color>
    <color name="wallet_warning_box_bg_color">#3B3E4F</color>
    <color name="recovery_phrase_warning_text_color">#C2C4CF</color>
    <color name="wallet_top_banner_color">#33E32444</color>
    <color name="wallet_error_text_color">#FF4B6A</color>
    <color name="wallet_sign_msg_err_bg_color">#FF460A10</color>

    <color name="rewards_panel_bg_color">#17171F</color>
    <color name="rewards_panel_text_color">#FFFFFF</color>
    <color name="rewards_panel_secondary_text_color">#84889C</color>
    <color name="rewards_panel_card_bg_color">#000000</color>
    <color name="rewards_panel_action_color">#737ADE</color>
    <color name="rewards_panel_verified_button_border">#84889C</color>
    <color name="rewards_panel_notification_date_border">#5E6175</color>
    <color name="rewards_panel_summary_title_bg">#AD17171F</color>
    <color name="rewards_panel_summary_bg">#9E17171F</color>
    <color name="rewards_panel_summary_divider_color">#66FFFFFF</color>
    <color name="rewards_panel_foreground_color">#80FFFFFF</color>
    <color name="rewards_unverified_section_bg_color">#1AFFFFFF</color>
    <color name="rewards_panel_notification_text_color">#ECEFF2</color>
    <color name="rewards_panel_notification_secondary_text_color">#C2C4CF</color>
    <color name="rewards_panel_notification_bg_color">#121316</color>

    <color name="rewards_divider_color">#3B3E4F</color>

    <!--  Brave Wallet DApp  -->
    <color name="brave_wallet_dapp_text_color">@android:color/white</color>

    <!-- Quick Action Search and Bookmark Widget -->
    <color name="quick_action_search_and_bookmark_widget_bg_color">#F21E2029</color>
    <color name="quick_action_search_and_bookmark_widget_search_bg_color">#405E6175</color>
    <color name="quick_action_search_and_bookmark_widget_bookmark_bg_color">#FFFFFF</color>
    <color name="quick_action_search_and_bookmark_widget_tint">#F0F2FF</color>
    <color name="quick_action_search_and_bookmark_widget_text_color">#CED0DB</color>

    <!-- Quick Action Search and Bookmark Widget Promo-->
    <color name="search_widget_promo_add_widget_text_color">#FFFFFF</color>
    <color name="search_widget_promo_not_now_text_color">#8389E0</color>
    <color name="search_widget_promo_bg_color">#1E2025</color>

    <color name="brave_rate_bg_color">#1E2025</color>
    <color name="brave_smiley_sad_color">#DC1D3C</color>
    <color name="brave_smiley_happy_color">#5F5CF1</color>
    <color name="brave_rating_emoji_bg_color">#121316</color>
    <color name="brave_rating_title_color">#ECEFF2</color>
    <color name="brave_rating_sub_title_color">#8C90A1</color>
    <color name="brave_rating_not_now_text_color">#AAA8F7</color>
    <color name="brave_rating_rate_now_bg_color">#585C6D</color>
    <color name="brave_rating_text_input_stroke_color">#2E3039</color>
    <color name="brave_rating_hint_text_color">#ECEFF2</color>

    <color name="bookmark_menu_text_color">#C2C4CF</color>
    <color name="bookmark_menu_bg_color">#2E3039</color>
    <color name="bookmark_import_export_toast_bg_color">#1E2025</color>
    <color name="bookmark_import_export_dialog_title_color">#EDEEF1</color>
    <color name="bookmark_import_export_dialog_secondary_color">#878DA6</color>
    <color name="bookmark_import_export_dialog_button_color">#AAA8F7</color>

    <color name="notification_volume_icon_color">#F0F2FF</color>
    <color name="notification_bat1_icon_color">#A0A5EB</color>
    <color name="notification_bat2_icon_color">#FF7654</color>
    <color name="notification_bat3_icon_color">#A0A5EB</color>
    <color name="notification_graph_icon_color">#FF7654</color>
    <color name="notification_badge_icon_color">#737ADE</color>
    <color name="notification_download_icon_color">#F0F2FF</color>
    <color name="notification_rationale_dialog_card_bg_color">#17171F</color>

    <color name="tipping_details_description_text_color">#8C90A1</color>
    <color name="link_icon_color">#8C90A1</color>
    <color name="rewards_background_gradient_start_color">#240F1E</color>
    <color name="rewards_background_gradient_end_color">#0F0F24</color>
    <color name="tipping_rewards_background_color">#1E2025</color>
    <color name="tipping_inside_box_background_color">#1A1C20</color>
    <color name="tipping_points_stroke_color">#2E3038</color>
    <color name="tipping_points_selected_color">#0E0E34</color>
    <color name="tipping_rewards_points_text_color">#AAA8F7</color>
    <color name="currency_edit_text_background_color">#0E0F11</color>
    <color name="use_web3_wallet_button_text_color">#AAA8F7</color>
    <color name="transparent_shadow_background_start_color">#1E2025</color>
    <color name="transparent_shadow_background_end_color">#001E2025</color>
    <color name="custodian_name_color">#ACAFBB</color>
    <color name="tipping_error_alert_message_background_color">#630D1B</color>
    <color name="tipping_use_web3_button_border_color">#668784F4</color>
    <color name="bottomsheet_top_bar_color">#FFFFFF</color>
    <color name="custodian_text_background_color">#121316</color>
    <color name="tootltip_verified_creator_text">#EDEEF1</color>
    <color name="tootltip_verified_creator_text_secondary">#878DA6</color>
    <color name="contribution_sent_text_color">#3FA450</color>
    <color name="thanks_for_supporting_text_color">#AAA8F7</color>
    <color name="go_back_text_color">#878DA6</color>
    <color name="terms_of_service_text_color">#EDEEF1</color>
    <color name="terms_of_service_text_color_default">#878DA6</color>
    <color name="tipping_warning_default_background">#052743</color>
    <color name="tipping_logout_warning_background_color">#332500</color>
    <color name="rewards_private_ads_icon_color1">#111217</color>
    <color name="rewards_private_ads_icon_color2">#8389DF</color>
    <color name="rewards_private_ads_icon_color3">#545A71</color>
    <color name="rewards_private_ads_icon_color4">#4C53AD</color>
    <color name="rewards_private_ads_icon_color5">#262A33</color>
    <color name="rewards_private_ads_icon_color6">#D292FD</color>
    <color name="rewards_private_ads_icon_color7">#784A91</color>
    <color name="rewards_private_ads_icon_color8">#85CCFF</color>
    <color name="rewards_private_ads_icon_color9">#0C5FA3</color>
    <color name="rewards_private_ads_icon_color10">#FFBEDF</color>
    <color name="rewards_private_ads_icon_color11">#AF1769</color>
    <color name="rewards_private_ads_icon_color12">#AF1769</color>
    <color name="rewards_private_ads_icon_color13">#0C5FA3</color>
    <color name="rewards_estimated_earning_close_color">#EDEEF1</color>
    <color name="rewards_tipping_progress_bar">@android:color/white</color>

    <color name="leo_reset_text_color">#FF4B6A</color>

    <color name="vpn_timer_bg_color">#0D0F14</color>
    <color name="vpn_timer_text_color">#F6F7F8</color>
    <color name="vpn_timer_icon_color">#A1ABBA</color>

    <color name="text_primary">#F3F5F7</color>
    <color name="text_secondary">#BECAD0</color>
    <color name="text_tertiary">#a1b2ba</color>
    <color name="primary_20">#2A118E</color>
<<<<<<< HEAD
    <color name="container_background">#0d1214</color>
=======
    <color name="button_background">#3f39e8</color>
    <color name="systemfeedback_error_text">#ffb1b0</color>
>>>>>>> 060e9e38
</resources><|MERGE_RESOLUTION|>--- conflicted
+++ resolved
@@ -267,10 +267,7 @@
     <color name="text_secondary">#BECAD0</color>
     <color name="text_tertiary">#a1b2ba</color>
     <color name="primary_20">#2A118E</color>
-<<<<<<< HEAD
     <color name="container_background">#0d1214</color>
-=======
     <color name="button_background">#3f39e8</color>
     <color name="systemfeedback_error_text">#ffb1b0</color>
->>>>>>> 060e9e38
 </resources>