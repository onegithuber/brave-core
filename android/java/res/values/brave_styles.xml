--- conflicted
+++ resolved
@@ -388,8 +388,6 @@
         <item name="fontWeight">600</item>
     </style>
 
-<<<<<<< HEAD
-=======
     <style name="XSmallSemibold">
         <item name="android:textSize">@dimen/x_small_semibold</item>
         <item name="lineHeight">16sp</item>
@@ -404,7 +402,6 @@
         <item name="fontWeight">500</item>
     </style>
 
->>>>>>> 4667e2e2
     <style name="HeadingH3">
         <item name="android:textSize">@dimen/heading_h3</item>
         <item name="lineHeight">28sp</item>
