--- conflicted
+++ resolved
@@ -1343,13 +1343,9 @@
   if (!is_android) {
     testonly = true
     sources = [
-<<<<<<< HEAD
+      "brave_file_select_utils_unittest.cc",
       "brave_layout_constants_unittest.cc",
       "brave_scheme_utils_unittest.cc",
-=======
-      "brave_file_select_utils_unittest.cc",
-      "brave_layout_constants_unittest.cc",
->>>>>>> b47f8ca3
     ]
     deps = [
       "//brave/components/l10n/common:test_support",
