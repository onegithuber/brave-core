--- conflicted
+++ resolved
@@ -71,15 +71,9 @@
         return SyncBookmark(record: self, deviceId: deviceId, action: action).dictionaryRepresentation()
     }
 
-<<<<<<< HEAD
-    public class func frc(parentFolder: Bookmark?) -> NSFetchedResultsController<NSFetchRequestResult> {
+    public class func frc(parentFolder: Bookmark?) -> NSFetchedResultsController<Bookmark> {
         let context = DataController.viewContext
-        let fetchRequest = NSFetchRequest<NSFetchRequestResult>()
-=======
-    public class func frc(parentFolder: Bookmark?) -> NSFetchedResultsController<Bookmark> {
-        let context = DataController.mainThreadContext
         let fetchRequest = NSFetchRequest<Bookmark>()
->>>>>>> 30db5103
         
         fetchRequest.entity = Bookmark.entity(context: context)
         fetchRequest.fetchBatchSize = 20
@@ -163,13 +157,9 @@
     }
     
     // Should not be used for updating, modify to increase protection
-<<<<<<< HEAD
-    class func add(rootObject root: SyncBookmark?, save: Bool = false, sendToSync: Bool = false, parentFolder: Bookmark? = nil, color: UIColor? = nil) {
+    @discardableResult class func add(rootObject root: SyncBookmark?, save: Bool = false, sendToSync: Bool = false, parentFolder: Bookmark? = nil, color: UIColor? = nil) {
         let context = DataController.newBackgroundContext()
         
-=======
-    @discardableResult class func add(rootObject root: SyncBookmark?, save: Bool = false, sendToSync: Bool = false, parentFolder: Bookmark? = nil, color: UIColor? = nil, context: NSManagedObjectContext) -> Bookmark? {
->>>>>>> 30db5103
         let bookmark = root
         let site = bookmark?.site
         
@@ -225,26 +215,13 @@
         }
     }
   
-<<<<<<< HEAD
     public class func add(url: URL?,
-                       title: String?,
-                       customTitle: String? = nil, // Folders only use customTitle
-                       parentFolder:Bookmark? = nil,
-                       isFolder: Bool = false,
-                       isFavorite: Bool = false,
-                       color: UIColor? = nil) {
-=======
-    // TODO: DELETE
-    // Aways uses main context
-    @discardableResult public class func add(
-        url: URL?,
-        title: String?,
-        customTitle: String? = nil, // Folders only use customTitle
-        parentFolder: Bookmark? = nil,
-        isFolder: Bool = false,
-        isFavorite: Bool = false,
-        color: UIColor? = nil) -> Bookmark? {
->>>>>>> 30db5103
+                          title: String?,
+                          customTitle: String? = nil, // Folders only use customTitle
+                          parentFolder: Bookmark? = nil,
+                          isFolder: Bool = false,
+                          isFavorite: Bool = false,
+                          color: UIColor? = nil) {
         
         let site = SyncSite()
         site.title = title
@@ -259,48 +236,6 @@
         
         add(rootObject: bookmark, save: true, sendToSync: true, parentFolder: parentFolder, color: color)
     }
-<<<<<<< HEAD
-=======
-    
-    // TODO: Migration syncUUIDS still needs to be solved
-    // Should only ever be used for migration from old db
-    // Always uses worker context
-    class func addForMigration(url: String?, title: String, customTitle: String, parentFolder: Bookmark?, isFolder: Bool?) -> Bookmark? {
-        
-        let site = SyncSite()
-        site.title = title
-        site.customTitle = customTitle
-        site.location = url
-        
-        let bookmark = SyncBookmark()
-        bookmark.isFolder = isFolder
-        // bookmark.parentFolderObjectId = [parentFolder]
-        bookmark.site = site
-        
-        return self.add(rootObject: bookmark, save: true, context: DataController.workerThreadContext)
-    }
-
-    public class func contains(url: URL, getFavorites: Bool = false, context: NSManagedObjectContext) -> Bool {
-        var found = false
-        context.performAndWait {
-            if let count = get(forUrl: url, countOnly: true, getFavorites: getFavorites, context: context) as? Int {
-                found = count > 0
-            }
-        }
-        return found
-    }
-
-    public class func frecencyQuery(context: NSManagedObjectContext, containing: String?) -> [Bookmark] {
-        let fetchRequest = NSFetchRequest<NSFetchRequestResult>()
-        fetchRequest.fetchLimit = 5
-        fetchRequest.entity = Bookmark.entity(context: context)
-        
-        var predicate = NSPredicate(format: "lastVisited > %@", History.ThisWeek as CVarArg)
-        if let query = containing {
-            predicate = NSPredicate(format: predicate.predicateFormat + " AND url CONTAINS %@", query)
-        }
-        fetchRequest.predicate = predicate
->>>>>>> 30db5103
 
     public class func contains(url: URL, getFavorites: Bool = false) -> Bool {
         guard let count = count(forUrl: url, getFavorites: getFavorites) else { return false } 
@@ -362,7 +297,6 @@
         return NSPredicate(format: "\(urlKeyPath) == %@ AND \(isFavoriteKeyPath) == \(NSNumber(value: getFavorites))", url.absoluteString)
     }
     
-<<<<<<< HEAD
     public static func getChildren(forFolderUUID syncUUID: [Int]?, ignoreFolders: Bool = false) -> [Bookmark]? {
         guard let searchableUUID = SyncHelpers.syncDisplay(fromUUID: syncUUID) else {
             return nil
@@ -375,33 +309,6 @@
                                     searchableUUID, NSNumber(value: ignoreFolders))
         
         return all(where: predicate)
-=======
-    public static func getChildren(
-        forFolderUUID syncUUID: [Int]?,
-        ignoreFolders: Bool = false,
-        context: NSManagedObjectContext,
-        orderSort: Bool = false) -> [Bookmark]? {
-        guard let searchableUUID = SyncHelpers.syncDisplay(fromUUID: syncUUID) else {
-            return nil
-        }
-
-        // New bookmarks are added with order 0, we are looking at created date then
-        let sortRules = [NSSortDescriptor(key: "order", ascending: true), NSSortDescriptor(key: "created", ascending: false)]
-        let sort = orderSort ? sortRules : nil
-        let fetchRequest = NSFetchRequest<NSFetchRequestResult>()
-        fetchRequest.entity = Bookmark.entity(context: context)
-        fetchRequest.predicate =  NSPredicate(format: "syncParentDisplayUUID == %@ and isFolder == %@", searchableUUID, NSNumber(value: ignoreFolders))
-        fetchRequest.sortDescriptors = sort
-        
-        do {
-            let results = try context.fetch(fetchRequest) as? [Bookmark]
-            return results
-        } catch {
-            let fetchError = error as NSError
-            print(fetchError)
-        }
-        return nil
->>>>>>> 30db5103
     }
     
     static func get(parentSyncUUID parentUUID: [Int]?, context: NSManagedObjectContext?) -> Bookmark? {
@@ -437,4 +344,26 @@
         let record = first(where: predicate, context: context)
         record?.delete()
     }
+    
+    public class func frecencyQuery(context: NSManagedObjectContext, containing: String?) -> [Bookmark] {
+        let fetchRequest = NSFetchRequest<NSFetchRequestResult>()
+        fetchRequest.fetchLimit = 5
+        fetchRequest.entity = Bookmark.entity(context: context)
+        
+        var predicate = NSPredicate(format: "lastVisited > %@", History.ThisWeek as CVarArg)
+        if let query = containing {
+            predicate = NSPredicate(format: predicate.predicateFormat + " AND url CONTAINS %@", query)
+        }
+        fetchRequest.predicate = predicate
+        
+        do {
+            if let results = try context.fetch(fetchRequest) as? [Bookmark] {
+                return results
+            }
+        } catch {
+            let fetchError = error as NSError
+            print(fetchError)
+        }
+        return [Bookmark]()
+    }
 }